version: '3.6'

services:
  db:
    container_name: 4cat_db
    image: postgres:${POSTGRES_TAG}
    restart: unless-stopped
    environment:
      - POSTGRES_USER=${POSTGRES_USER}
      - POSTGRES_PASSWORD=${POSTGRES_PASSWORD}
      - POSTGRES_DB=${POSTGRES_DB}
      - POSTGRES_HOST_AUTH_METHOD=${POSTGRES_HOST_AUTH_METHOD}
    volumes:
      - 4cat_db:/var/lib/postgresql/data/
    healthcheck:
      test: [ "CMD-SHELL", "pg_isready -U $${POSTGRES_USER}" ]
      interval: 5s
      timeout: 5s
      retries: 5

  backend:
    image: digitalmethodsinitiative/4cat:${DOCKER_TAG}
    container_name: 4cat_backend
    restart: unless-stopped
    env_file:
      - .env
    depends_on:
      db:
        condition: service_healthy
    ports:
      - ${PUBLIC_API_PORT}:4444
    volumes:
      - 4cat_data:/usr/src/app/data/
      - 4cat_config:/usr/src/app/config/
      - 4cat_logs:/usr/src/app/logs/
    entrypoint: docker/docker-entrypoint.sh

  frontend:
    image: digitalmethodsinitiative/4cat:${DOCKER_TAG}
    container_name: 4cat_frontend
    restart: unless-stopped
    env_file:
      - .env
    depends_on:
      - db
      - backend
    ports:
      - ${PUBLIC_PORT}:5000
      - ${TELEGRAM_PORT}:443
    volumes:
      - 4cat_data:/usr/src/app/data/
      - 4cat_config:/usr/src/app/config/
      - 4cat_logs:/usr/src/app/logs/
<<<<<<< HEAD
    command: ["docker/wait-for-backend.sh", "gunicorn", "--worker-tmp-dir", "/dev/shm", "--workers", "4", "--threads", "4", "--worker-class", "gthread", "--access-logfile", "/usr/src/app/logs/access_gunicorn.log", "--log-level", "info", "--bind", "0.0.0.0:5000", "webtool:app"]
=======
    command: ["docker/wait-for-backend.sh"]
>>>>>>> 00fcf7d2

volumes:
  4cat_db:
    name: ${DOCKER_DB_VOL}
  4cat_data:
    name: ${DOCKER_DATA_VOL}
  4cat_config:
    name: ${DOCKER_CONFIG_VOL}
  4cat_logs:
    name: ${DOCKER_LOGS_VOL}<|MERGE_RESOLUTION|>--- conflicted
+++ resolved
@@ -51,11 +51,7 @@
       - 4cat_data:/usr/src/app/data/
       - 4cat_config:/usr/src/app/config/
       - 4cat_logs:/usr/src/app/logs/
-<<<<<<< HEAD
-    command: ["docker/wait-for-backend.sh", "gunicorn", "--worker-tmp-dir", "/dev/shm", "--workers", "4", "--threads", "4", "--worker-class", "gthread", "--access-logfile", "/usr/src/app/logs/access_gunicorn.log", "--log-level", "info", "--bind", "0.0.0.0:5000", "webtool:app"]
-=======
     command: ["docker/wait-for-backend.sh"]
->>>>>>> 00fcf7d2
 
 volumes:
   4cat_db:
