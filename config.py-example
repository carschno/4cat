--- conflicted
+++ resolved
@@ -121,13 +121,10 @@
 SCRAPE_PROXIES = {"http": []}  # Items in this list should be formatted like "http://111.222.33.44:1234"
 IMAGE_INTERVAL = 3600
 
-<<<<<<< HEAD
-=======
 # Explorer settings
 # The maximum allowed amount of rows (prevents timeouts and memory errors)
 MAX_EXPLORER_POSTS = 100000
 
->>>>>>> 63049f85
 # Web tool settings
 class FlaskConfig:
     FLASK_APP = 'webtool/fourcat'
