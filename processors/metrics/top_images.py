"""
Extract most-used images from corpus
"""
import hashlib
import base64
import re

from common.config_manager import config
from collections import Counter, OrderedDict
from backend.lib.processor import BasicProcessor
from common.lib.exceptions import ProcessorException
from common.lib.helpers import UserInput

__author__ = "Stijn Peeters"
__credits__ = ["Stijn Peeters"]
__maintainer__ = "Stijn Peeters"
__email__ = "4cat@oilab.eu"


class TopImageCounter(BasicProcessor):
    """
    Top Image listing

    Collects all images used in a data set, and sorts by most-used.
    """
    type = "top-images"  # job type ID
    category = "Post metrics"  # category
    title = "Rank image URLs"  # title displayed in UI
    description = "Collect all image URLs and sort by most-occurring."  # description displayed in UI
    extension = "csv"  # extension of result file, used internally and in UI

    followups = ["image-downloader"]

    @classmethod
    def is_compatible_with(cls, module=None, user=None):
        """
        All top-level datasets, excluding Telegram, which has a different image logic

        :param module: Module to determine compatibility with
        """

<<<<<<< HEAD
        if module.is_top_dataset() and module.get_extension() in ("csv", "ndjson") and module.type != "telegram-search":
            return True
        else:
            return False
=======
        return module.is_top_dataset() and module.type != "telegram-search" and module.get_extension() in ("csv", "ndjson")
>>>>>>> 4ba872be

    def process(self):
        """
        This takes a 4CAT results file as input, and outputs a new CSV file
        with one column with image hashes, one with the first file name used
        for the image, and one with the amount of times the image was used
        """
        images = {}

        all_links = []  # Used for overwrite

        # 4chan data has specific columns for image information, so treat this a bit differently.
        if self.source_dataset.parameters["datasource"] == "4chan":

            self.dataset.update_status("Extracting image links from source file")

            # Variables used for overwriting source file
            board = self.source_dataset.parameters["board"]
            boards_4plebs = ["pol", "lgbt", "adv", "f", "o", "sp", "tg", "trv", "tv", "x"]
            boards_fireden = ["cm", "co", "ic", "sci", "v", "vip", "y"]

            for post in self.source_dataset.iterate_items(self):

                post_img_links = []

                if not post["image_file"]:
                    all_links.append((post['id'], []))
                    continue

                if post["image_md5"] not in images:
                    # md5 is stored encoded; make it normal ascii
                    md5 = hashlib.md5()
                    md5.update(base64.b64decode(post["image_md5"]))

                    images[post["image_md5"]] = {
                        "filename": post["image_file"],
                        "md5": md5.hexdigest(),
                        "hash": post["image_md5"],
                        "count": 0
                    }

                # If we need to add image links to the source csv,
                # link to archives - we can't assume 4CAT has it saved.
                if self.parameters.get("overwrite"):

                    # 4plebs boards
                    if board in boards_4plebs:
                        post_img_links.append(
                            "https://archive.4plebs.org/_/search/image/" + post["image_md5"].replace("/", "_"))

                    # Fireden boards
                    elif board in boards_fireden:
                        post_img_links.append(
                            "https://boards.fireden.net/_/search/image/" + post["image_md5"].replace("/", "_"))

                    # Else, assume archived.moe has it
                    else:
                        post_img_links.append(
                            "https://archived.moe/_/search/image/" + post["image_md5"].replace("/", "_"))

                all_links.append((post['id'], post_img_links))
                images[post["image_md5"]]["count"] += 1

            top_images = {id: images[id] for id in sorted(images, key=lambda id: images[id]["count"], reverse=True)}

            results = [{
                "md5_hash": images[id]["md5"],
                "filename": images[id]["filename"],
                "num_posts": images[id]["count"],
                "url_4cat": (
                                "https" if config.get("flask.https") else "http") + "://" + config.get("flask.server_name") + "/api/image/" +
                            images[id]["md5"] + "." + images[id]["filename"].split(".")[
                                -1],
                "url_4plebs": "https://archive.4plebs.org/_/search/image/" + images[id]["hash"].replace("/", "_"),
                "url_fireden": "https://boards.fireden.net/_/search/image/" + images[id]["hash"].replace("/", "_"),
                "url_archivedmoe": "https://archived.moe/_/search/image/" + images[id]["hash"].replace("/", "_")
            } for id in top_images]

        else:

            # Important: image link regex.
            # Makes sure that it gets "http://site.com/img.jpg", but also
            # more complicated ones like
            # https://preview.redd.it/3thfhsrsykb61.gif?format=mp4&s=afc1e4568789d2a0095bd1c91c5010860ff76834
            img_link_regex = re.compile(
                r"(?:www\.|https?:\/\/)[^\s\(\)\]\[,']*\.(?:png|jpg|jpeg|gif|gifv)[^\s\(\)\]\[,']*", re.IGNORECASE)

            # Imgur and gfycat links that do not end in an extension are also accepted.
            # These can later be downloaded by adding an extension.
            img_domain_regex = re.compile(r"(?:https:\/\/gfycat\.com\/|https:\/\/imgur\.com\/)[^\s\(\)\]\[,']*",
                                          re.IGNORECASE)

            self.dataset.update_status("Extracting image links from source file")

            img_links = list()

            for post in self.source_dataset.iterate_items(self):
                post_img_links = set()  # set to only count images once per post
                for field, value in post.items():
                    if value and (field == "body" or "url" in field.lower() or "image" in field.lower()):
                        post_img_links |= set(img_link_regex.findall(value))
                        post_img_links |= set(img_domain_regex.findall(value))

                # Always add to all_links, so we can easily add to the source file if needed.
                all_links.append((post['id'], post_img_links))

                # Only add valid links to img_links.
                img_links += post_img_links

            # OrderedDict for Counter, since we need to URLs ordered from most- to to least-linked to.
            img_ranked = OrderedDict(Counter(img_links).most_common())

            results = [{
                "date": "all",
                "item": k,
                "value": v,
                "ids": ",".join([link[0] for link in all_links if k in link[1]]),
            } for k, v in img_ranked.items()]

        if not results:
            self.dataset.finish_with_error("Zero image URLs detected.")
            return

        # Also add the data to the original file, if indicated.
        if self.parameters.get("overwrite"):
            try:
                self.add_field_to_parent(field_name='img_url',
                                         new_data=[", ".join(link[1]) for link in all_links],
                                         which_parent=self.source_dataset)
            except ProcessorException as e:
                self.dataset.update_status("Error updating parent dataset: %s" % e)

        self.write_csv_items_and_finish(results)

    @classmethod
    def get_options(cls, parent_dataset=None, user=None):
        """
        Get processor options

        The feature of this processor that overwrites the parent dataset can
        only work properly on csv datasets so check the extension before
        showing it.

        :param user:
        :param parent_dataset:  Dataset to get options for
        :return dict:
        """

        return {
            "overwrite": {
                "type": UserInput.OPTION_TOGGLE,
                "default": False,
                "help": "Add extracted image URLs to dataset file",
                "tooltip": "This will add a new column, \"img_url\", to the dataset's csv file."
            }
        }<|MERGE_RESOLUTION|>--- conflicted
+++ resolved
@@ -39,14 +39,7 @@
         :param module: Module to determine compatibility with
         """
 
-<<<<<<< HEAD
-        if module.is_top_dataset() and module.get_extension() in ("csv", "ndjson") and module.type != "telegram-search":
-            return True
-        else:
-            return False
-=======
         return module.is_top_dataset() and module.type != "telegram-search" and module.get_extension() in ("csv", "ndjson")
->>>>>>> 4ba872be
 
     def process(self):
         """
