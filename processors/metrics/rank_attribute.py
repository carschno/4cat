--- conflicted
+++ resolved
@@ -132,12 +132,8 @@
 		cutoff = convert_to_int(self.parameters.get("top"), 15)
 		weighby = self.parameters.get("weigh")
 		to_lowercase = self.parameters.get("to-lowercase", True)
-<<<<<<< HEAD
-
-=======
 		self.include_missing_data = self.parameters.get("count_missing")
-		
->>>>>>> e3c9ea57
+
 		try:
 			if self.parameters.get("filter"):
 				filter = re.compile(".*" + self.parameters.get("filter") + ".*")
