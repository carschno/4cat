"""
Hashes videos so they can be compared to others.

This processor also requires ffmpeg to be installed in 4CAT's backend
https://ffmpeg.org/
"""
import csv
import json
import shutil
import zipfile

import networkx as nx
import numpy as np
from videohash import VideoHash
from videohash.exceptions import FFmpegNotFound, FFmpegFailedToExtractFrames

from backend.lib.processor import BasicProcessor
from backend.lib.preset import ProcessorPreset
from common.lib.exceptions import ProcessorInterruptedException, ProcessorException
from common.lib.user_input import UserInput
from common.config_manager import config

__author__ = "Dale Wahl"
__credits__ = ["Dale Wahl"]
__maintainer__ = "Dale Wahl"
__email__ = "4cat@oilab.eu"


class VideoHasherPreset(ProcessorPreset):
<<<<<<< HEAD
	"""
	Run processor pipeline to create video hashes
	"""
	type = "preset-video-hashes"  # job type ID
	category = "Visual"  # category. 'Combined processors' are always listed first in the UI.
	title = "Create Video hashes to identify near duplicate videos"  # title displayed in UI
	description = "Creates video hashes (64 bits/identifiers) to identify near duplicate videos in a dataset based on hash similarity. Uses video only (no audio; see references). This process can take a long time depending on video length, amount, and frames per second."
	extension = "csv"

	@classmethod
	def is_compatible_with(cls, module=None, user=None):
		"""
		Determine compatibility

		Compatible with downloaded videos, and not really anything else!
		Additionally ffmpeg needs to be available.

		:param str module:  Module ID to determine compatibility with
		:return bool:
		"""
		return module.type.startswith("video-downloader") and \
			   config.get("video-downloader.ffmpeg_path", user=user) and \
			   shutil.which(config.get("video-downloader.ffmpeg_path"))

	def get_processor_pipeline(self):
		"""
		This queues a series of post-processors to visualise videos.
		"""

		pipeline = [
			# first, create colleges (and hashes) with the default settings
			{
				"type": "video-hasher-1"
			},
			# then, extract hashes
			{
				"type": "video-hasher-2"
			},
		]

		return pipeline
=======
    """
    Run processor pipeline to create video hashes
    """
    type = "preset-video-hashes"  # job type ID
    category = "Visual"  # category. 'Combined processors' are always listed first in the UI.
    title = "Create Video hashes to identify near duplicate videos"  # title displayed in UI
    description = "Creates video hashes (64 bits/identifiers) to identify near duplicate videos in a dataset based on hash similarity. Uses video only (no audio; see references). This process can take a long time depending on video length, amount, and frames per second."
    extension = "csv"

    @classmethod
    def get_options(cls, parent_dataset=None, user=None):
        return {
			"frame_interval": {
				"type": UserInput.OPTION_TEXT,
				"help": "Number of frames extracted per second to extract from video",
				"tooltip": "The default value is 1 frame per second. For 1 frame per 5 seconds pass 0.2 (1/5). For 5 fps pass 5. For short videos, more frames per second lead to less collision when creating hashes (unsimilar videos being marked as similar), but require more time (2 fps is double the time of 1 fps).",
				"coerce_type": float,
				"default": 1,
				"min": 0,
				"max": 5,
			},
			"percent": {
				"type": UserInput.OPTION_TEXT,
				"help": "Percent similar for video hash network",
				"tooltip": "A network edge is created between two videos if the hashes representing the collage of frames are at least this percent similar.",
				"default": 95,
				"min": 0,
				"max": 100
			}
		}

    @classmethod
    def is_compatible_with(cls, module=None, user=None):
        """
        Determine compatibility

        Compatible with downloaded videos, and not really anything else!
        Additionally ffmpeg needs to be available.

        :param str module:  Module ID to determine compatibility with
        :return bool:
        """
        return module.type.startswith("video-downloader") and \
               config.get("video-downloader.ffmpeg_path", user=user) and \
               shutil.which(config.get("video-downloader.ffmpeg_path"))

    def get_processor_pipeline(self):
        """
        This queues a series of post-processors to visualise videos.
        """

        pipeline = [
            # first, create colleges (and hashes) with the default settings
            {
                "type": "video-hasher-1",
				"parameters": {
					"frame_interval": self.parameters.get("frame_interval", 1),
				}
            },
			# then create hash similarity network
			{
				"type": "video-hash-network",
				"parameters": {
					"percent": self.parameters.get("percent", 90),
				}
			},
        ]

        return pipeline
>>>>>>> 9b662e9f


class VideoHasher(BasicProcessor):
	"""
	Video Hasher

	Converts videos into 64 bit hashes which can be used to identify near duplicate videos. The accuracy of these hashes
	can very greatly depending on the number of frames per second collected from each video.

	After creating an image collage from the collected video frames, the videohash library relies on two main aspects:
	Discrete Wavelet Transformation of the image (https://en.wikipedia.org/wiki/Discrete_wavelet_transform) and the
	dominant color. The collage being divided into 64 "images" or "pixels" and ultimately defined by those two aspects
	(one "image"/"pixel" per bit).

	Increasing the frames per second has proven necessary for short videos (if there are ultimately less than 64 frames,
	there will essentially be black frames that will be shared with every other video with less than 64 frames). It also
	seems necessary to collect the same frames per second for comparison between videos as variation in this will cause
	different frames to be collected per video (more testing needs to be done here). Additionally, short videos often
	do not have much differentiating information particularly if there is little difference between frames (i.e. no
	"scene" changes) and have lead to unwanted collision in tests.
	"""
	type = "video-hasher-1"  # job type ID
	category = "Visual"  # category
	title = "Create Video colleges"  # title displayed in UI
	description = "Creates colleges from video frames. Can be used to create video hashes to detect similar videos."  # description displayed in UI
	extension = "zip"  # extension of result file, used internally and in UI

	options = {
		"frame_interval": {
			"type": UserInput.OPTION_TEXT,
			"help": "Number of frames extracted per second to extract from video",
			"tooltip": "The default value is 1 frame per second. For 1 frame per 5 seconds pass 0.2 (1/5). For 5 fps pass 5. For short videos, more frames per second lead to less collision when creating hashes (unsimilar videos being marked as similar), but require more time (2 fps is double the time of 1 fps).",
			"coerce_type": float,
			"default": 1,
			"min": 0,
			"max": 5,
		},
	}

	@classmethod
	def is_compatible_with(cls, module=None, user=None):
		"""
		Allow on videos only
		"""
		return module.type.startswith("video-downloader")

	def process(self):
		"""
		This takes a zipped set of videos, uses https://pypi.org/project/videohash/ and https://ffmpeg.org/ to collect
		frames from the videos at intervals and create image collages to hashes for comparison of videos.
		"""
		# Check processor able to run
		if self.source_dataset.num_rows == 0:
			self.dataset.update_status("No videos to compare.", is_final=True)
			self.dataset.finish(0)
			return

		# Collect parameters
		frame_interval = self.parameters.get("frame_interval", 1)
		self.dataset.log('Frames per seconds: %f' % frame_interval)

		# Prepare staging area for videos and video tracking
		staging_area = self.dataset.get_staging_area()
		self.dataset.log('Staging directory location: %s' % staging_area)

		video_hashes = {}
		video_metadata = None
		total_possible_videos = self.source_dataset.num_rows - 1  # for the metadata file that is included in archives
		processed_videos = 0

		self.dataset.update_status("Creating video hashes")
		for path in self.iterate_archive_contents(self.source_file, staging_area):
			if self.interrupted:
				raise ProcessorInterruptedException("Interrupted while creating video hashes")

			if path.name == '.metadata.json':
				# Keep it and move on
				with open(path) as file:
					video_metadata = json.load(file)
				continue
			elif path.name == "video_archive":
				# yt-dlp file
				continue

			try:
				videohash = VideoHash(path=str(path), storage_path=str(staging_area), frame_interval=frame_interval, do_not_copy=True)
			except FFmpegNotFound:
				self.log.error('ffmpeg must be installed for video_hash.py processor to be used.')
				self.dataset.update_status("FFmpeg software not found. Please contact 4CAT maintainers.", is_final=True)
				self.dataset.finish(0)
				return
			except FileNotFoundError as e:
				self.dataset.update_status(f"Unable to find file {str(path)}")
				continue
			except FFmpegFailedToExtractFrames as e:
				self.dataset.update_status(f"Unable to extract frame for {str(path)}: {e}")
				continue

			video_hashes[path.name] = {'videohash': videohash}

			shutil.copy(videohash.collage_path, staging_area.joinpath(path.stem + '.jpg'))
			video_hashes[path.name]['video_collage_filename'] = path.stem + '.jpg'

			processed_videos += 1
			self.dataset.update_status(
				"Created %i/%i video hashes" % (processed_videos, total_possible_videos))
			self.dataset.update_progress(processed_videos / total_possible_videos)
			videohash.delete_storage_path()

		# Write hash file
		# This file is held here and then copied as its own dataset via VideoHasherTwo
		num_posts = 0
		rows = []
		if video_metadata is None:
			# Not good, but let's store the video_hashes and note the error
			self.dataset.update_status("Error connecting video hashes to original dataset", is_final=True)

			for filename, data in video_hashes.items():
				video_hash = data.get('videohash')
				rows.append({
					'id': filename,  # best if all datasets have unique identifier
					'filename': filename,
					'video_hash': video_hash.hash,
					'video_duration': video_hash.video_duration,
					'video_collage_filename': data.get('video_collage_filename'),
				})
				num_posts += 1
		else:
			self.dataset.update_status("Saving video hash results")
			for url, data in video_metadata.items():
				if not data.get("success"):
					continue
				if "files" in data:
					files = data.get('files')
				elif "filename" in data:
					files = [{"filename": data.get("filename"), "success": True}]
				else:
					self.dataset.log(f"Metadata Error: {url} with {data}")
					continue

				for file in files:
					if not file.get("success"):
						continue
					if file.get('filename') not in video_hashes:
						self.dataset.log(f"Metadata Error: {file.get('filename')} with {url} - {data}")
						continue
					video_hash = video_hashes[file.get('filename')].get('videohash')
					rows.append({
						'id': file.get('filename'),  # best if all datasets have unique identifier
						'url': url,
						"from_dataset": data.get("from_dataset"),
						'video_hash': video_hash.hash,
						'video_duration': video_hash.video_duration,
						'video_count': len(data.get('post_ids', [])),
						"post_ids": ','.join(data.get("post_ids", [])),
						'video_collage_filename': video_hashes[file.get('filename')].get('video_collage_filename'),
					})
					num_posts += 1

		writer = None
		with staging_area.joinpath("video_hashes.csv").open("w", encoding="utf-8", newline="") as outfile:
			for row in rows:
				if not writer:
					writer = csv.DictWriter(outfile, fieldnames=row.keys())
					writer.writeheader()
				writer.writerow(row)
				num_posts += 1

		# Finish up
		self.dataset.update_status(f'Created {num_posts} video hashes and stored video collages')
		self.write_archive_and_finish(staging_area)

class VideoHashNetwork(BasicProcessor):
	"""
	Video Hasher Network

	This creates a network graph of the video hashes similarity
	"""
	type = "video-hash-network"  # job type ID
	category = "Visual"  # category
	title = "Create Video hashes network"  # title displayed in UI
	description = "Creates hashes network to identify duplicate or similar videos."  # description displayed in UI
	extension = "gexf"  # extension of result file, used internally and in UI

	references = [
		"[Video Hash](https://github.com/akamhy/videohash#readme)",
	]

	@classmethod
	def get_options(cls, parent_dataset=None, user=None):
		return {"percent": {
			"type": UserInput.OPTION_TEXT,
			"help": "Percent similar",
			"default": 90,
			"min": 0,
			"max": 100
		}}

	@classmethod
	def is_compatible_with(cls, module=None, user=None):
		"""
		Allow on video hasher
		"""
		return module.type in ["video-hasher-1"]

	def process(self):
		"""

		"""
		# Extract hash file from archive
		with zipfile.ZipFile(self.source_file, "r") as archive_file:
			archive_contents = sorted(archive_file.namelist())

			if "video_hashes.csv" not in archive_contents:
				self.dataset.update_status("Unable to obtain hashes from video colleges.", is_final=True)
				self.dataset.finish(0)
				return

			# Prepare staging area for videos and video tracking
			staging_area = self.dataset.get_staging_area()
			self.dataset.log('Staging directory location: %s' % staging_area)
			# Extract file
			archive_file.extract("video_hashes.csv", staging_area)

		percent_similar = self.parameters.get("percent", 90) / 100
		network = nx.Graph()

		# Calculate similarities
		self.dataset.update_status(f"Collecting video hashes for {percent_similar * 100}% similar network")
		hashes = []
		identifiers = []
		bit_length = None
		with open(staging_area.joinpath("video_hashes.csv"), "r", encoding="utf-8", newline="") as infile:
			reader = csv.DictReader(infile)
			for row in reader:
				video_hash = [int(bit) for bit in row.get('video_hash')[2:]]
				video_id = row.get('id')

				# Network
				network.add_node(video_id)

				hashes.append(np.array(video_hash))
				identifiers.append(video_id)

				if bit_length is None:
					bit_length = len(video_hash)

		self.dataset.update_status(f"Calculating video hash similarities {percent_similar * 100}% similar")
		hashes = np.array(hashes)
		comparisons = 0
		expected_comparisons = np.math.comb(len(hashes), 2)
		for i, current_hash in enumerate(hashes):
			# Remove this hash from hashes (as previous calculations have already occured and it is unnecessary to
			# compare a hash to itself)
			hashes = hashes[1:]

			# Compare current hash
			xor_result = np.bitwise_xor(current_hash, hashes)

			# Add comparisons to network
			for j, xor_comparison in enumerate(xor_result):
				id1 = identifiers[i]
				# Node 2 is this iteration plus comparison number PLUS one as the first hash of this set has been
				# removed (e.g., very first ID2 is 0+0+1)
				id2 = identifiers[i + j + 1]

				# Check if edge exists (it shouldn't!)
				edge = (id1, id2)
				if edge in network.edges():
					raise ProcessorException('Error in processing hash similarities')

				# Check if xor_comparison is less than requested similarity
				# xor compares each bit and returns 0 if a bit is the same and 1 if different
				edge_percent_similar = 1 - (xor_comparison.sum() / bit_length)
				if edge_percent_similar > percent_similar:
					network.add_edge(id1, id2, weight=edge_percent_similar)

				comparisons += 1
				if comparisons % 50000 == 0:
					self.dataset.update_status(
						"Calculated %i of %i hash similarities" % (comparisons, expected_comparisons))
					self.dataset.update_progress(comparisons / expected_comparisons)

		self.dataset.update_status("Writing network file")
		nx.write_gexf(network, self.dataset.get_results_path())
		self.dataset.finish(len(network.nodes))


class VideoHashSimilarities(BasicProcessor):
	"""
	Video Hasher Similarity calculator

	This creates a network graph of the video hashes similarity
	"""
	type = "video-hash-similarity-matrix"  # job type ID
	category = "Visual"  # category
	title = "Calculates hashes similarities"  # title displayed in UI
	description = "Creates hashes network to identify duplicate or similar videos."  # description displayed in UI
	extension = "csv"  # extension of result file, used internally and in UI

	references = [
		"[Video Hash](https://github.com/akamhy/videohash#readme)",
	]

	@classmethod
	def get_options(cls, parent_dataset=None, user=None):
		return {"percent": {
			"type": UserInput.OPTION_TEXT,
			"help": "Percent similar",
			"default": 95,
			"min": 0,
			"max": 100
		}}

	@classmethod
	def is_compatible_with(cls, module=None, user=None):
		"""
		Allow on video hasher
		"""
		return module.type in ["video-hasher-1"]

	def process(self):
		"""

		"""
		percent_different = (100 - self.parameters.get("percent", 90)) / 100

		# Extract hash file from archive
		with zipfile.ZipFile(self.source_file, "r") as archive_file:
			archive_contents = sorted(archive_file.namelist())

			if "video_hashes.csv" not in archive_contents:
				self.dataset.update_status("Unable to obtain hashes from video colleges.", is_final=True)
				self.dataset.finish(0)
				return

			# Prepare staging area for videos and video tracking
			staging_area = self.dataset.get_staging_area()
			self.dataset.log('Staging directory location: %s' % staging_area)
			# Extract file
			archive_file.extract("video_hashes.csv", staging_area)

		# Read hash file
		self.dataset.update_status(f"Collecting video hashes for {self.parameters.get('percent', 90)}% similar network")
		hashes = []
		identifiers = {}
		bit_length = None
		with staging_area.joinpath("video_hashes.csv").open("r", encoding="utf-8", newline="") as infile:
			reader = csv.DictReader(infile)
			for i, row in enumerate(reader):
				video_hash = [int(bit) for bit in row.get('video_hash')[2:]]
				video_id = row.get('id')

				hashes.append(np.array(video_hash))
				identifiers[video_id] = i

				if bit_length is None:
					bit_length = len(video_hash)

		# Compare each video with rest
		self.dataset.update_status(f"Calculating video hash similarities {self.parameters.get('percent', 90)}% similar")
		all_video_hashes = np.array(hashes)
		similarity_matrix = []
		bits_threshhold = np.ceil(percent_different * bit_length)
		self.dataset.log(f"Bits threshold: {bits_threshhold}")
		for vid_hash in hashes:
			# Compare video hash to all other hashes and check if below threshold
			xor_result = np.bitwise_xor(vid_hash, hashes)
			similarity_matrix.append([xor_comparison.sum() <= bits_threshhold for xor_comparison in xor_result])

		self.dataset.update_status(f"Create groups video hash similarities above {self.parameters.get('percent', 90)}% similar")
		# These groups can merge and get rather large as similarities can "chain"
		# (e.g., A is similar to B, B is similar C, thus A & B & C are similar)
		groups = {"no_matches": []}
		video_group_key = {}
		group_index = 1
		for i, vid in enumerate(all_video_hashes):
			create_new_group = False
			if sum(similarity_matrix[i]) > 1:
				# matches found! identify group
				group = [i]
				for j in range(len(similarity_matrix[i])):
					if similarity_matrix[i][j] == True and j != i:
						group.append(j)

				# check if any of the matches are already in a group
				group_key_match = set(video_group_key.get(match) for match in group if video_group_key.get(match))
				if len(group_key_match) == 1:
					# One group found, add to that group
					group_name = group_key_match.pop()
					self.dataset.log(f"Adding to group {group_name}: {group}")
					groups[group_name] += group
				else:
					# Either no existing group or groups need to be merged into new group
					create_new_group = True
					if len(group_key_match) > 1:
						self.dataset.log(f"Merging groups to new group for: {group}") # this is not all yet
						# Multiple groups found, remove existing groups and add to the new group
						for match in group_key_match:
							# add to new group
							group += groups.pop(match)
						# remove duplicates from new group
						group = list(set(group))
					else:
						# no existing groups found, create new group
						self.dataset.log(f"Creating new group for: {group}")

			else:
				# no matches found, add to no_matches group
				group_name = "no_matches"
				group = [i]
				groups[group_name] += group
				self.dataset.log(f"No matches: {i}")

			if create_new_group:
				# Create new group
				group_name = "group_" + str(group_index)
				groups[group_name] = group
				group_index += 1

			# Update video group keys
			[video_group_key.update({video_index: group_name}) for video_index in group]

		# Write new hash file
		self.dataset.update_status("Writing new hash file")
		with self.dataset.get_results_path().open("w", encoding="utf-8", newline="") as outfile:
			with staging_area.joinpath("video_hashes.csv").open("r", encoding="utf-8", newline="") as infile:
				reader = csv.DictReader(infile)
				writer = csv.DictWriter(outfile, fieldnames=reader.fieldnames + ["group_id"])
				writer.writeheader()
				for row in reader:
					video_id = row.get('id')
					group_id = video_group_key.get(identifiers[video_id])
					row.update({"group_id": group_id})
					writer.writerow(row)

		self.dataset.finish(len(video_group_key))
<|MERGE_RESOLUTION|>--- conflicted
+++ resolved
@@ -27,7 +27,6 @@
 
 
 class VideoHasherPreset(ProcessorPreset):
-<<<<<<< HEAD
 	"""
 	Run processor pipeline to create video hashes
 	"""
@@ -36,48 +35,6 @@
 	title = "Create Video hashes to identify near duplicate videos"  # title displayed in UI
 	description = "Creates video hashes (64 bits/identifiers) to identify near duplicate videos in a dataset based on hash similarity. Uses video only (no audio; see references). This process can take a long time depending on video length, amount, and frames per second."
 	extension = "csv"
-
-	@classmethod
-	def is_compatible_with(cls, module=None, user=None):
-		"""
-		Determine compatibility
-
-		Compatible with downloaded videos, and not really anything else!
-		Additionally ffmpeg needs to be available.
-
-		:param str module:  Module ID to determine compatibility with
-		:return bool:
-		"""
-		return module.type.startswith("video-downloader") and \
-			   config.get("video-downloader.ffmpeg_path", user=user) and \
-			   shutil.which(config.get("video-downloader.ffmpeg_path"))
-
-	def get_processor_pipeline(self):
-		"""
-		This queues a series of post-processors to visualise videos.
-		"""
-
-		pipeline = [
-			# first, create colleges (and hashes) with the default settings
-			{
-				"type": "video-hasher-1"
-			},
-			# then, extract hashes
-			{
-				"type": "video-hasher-2"
-			},
-		]
-
-		return pipeline
-=======
-    """
-    Run processor pipeline to create video hashes
-    """
-    type = "preset-video-hashes"  # job type ID
-    category = "Visual"  # category. 'Combined processors' are always listed first in the UI.
-    title = "Create Video hashes to identify near duplicate videos"  # title displayed in UI
-    description = "Creates video hashes (64 bits/identifiers) to identify near duplicate videos in a dataset based on hash similarity. Uses video only (no audio; see references). This process can take a long time depending on video length, amount, and frames per second."
-    extension = "csv"
 
     @classmethod
     def get_options(cls, parent_dataset=None, user=None):
@@ -106,20 +63,20 @@
         """
         Determine compatibility
 
-        Compatible with downloaded videos, and not really anything else!
-        Additionally ffmpeg needs to be available.
-
-        :param str module:  Module ID to determine compatibility with
-        :return bool:
-        """
-        return module.type.startswith("video-downloader") and \
-               config.get("video-downloader.ffmpeg_path", user=user) and \
-               shutil.which(config.get("video-downloader.ffmpeg_path"))
-
-    def get_processor_pipeline(self):
-        """
-        This queues a series of post-processors to visualise videos.
-        """
+		Compatible with downloaded videos, and not really anything else!
+		Additionally ffmpeg needs to be available.
+
+		:param str module:  Module ID to determine compatibility with
+		:return bool:
+		"""
+		return module.type.startswith("video-downloader") and \
+			   config.get("video-downloader.ffmpeg_path", user=user) and \
+			   shutil.which(config.get("video-downloader.ffmpeg_path"))
+
+	def get_processor_pipeline(self):
+		"""
+		This queues a series of post-processors to visualise videos.
+		"""
 
         pipeline = [
             # first, create colleges (and hashes) with the default settings
@@ -138,8 +95,7 @@
 			},
         ]
 
-        return pipeline
->>>>>>> 9b662e9f
+		return pipeline
 
 
 class VideoHasher(BasicProcessor):
