--- conflicted
+++ resolved
@@ -64,17 +64,10 @@
 		
 		:param module: Dataset or processor to determine compatibility with
 		"""
-<<<<<<< HEAD
-		if module.is_top_dataset():
-			# Currently requires two datasets (image archive and category)
-			return False
-		return module.type.startswith("image-to-categories") or (module.type.startswith("image-downloader") and not module.type not in ["image-downloader-screenshots-search"])
-=======
 		return module.type.startswith("image-to-categories") or \
 			module.type.startswith("image-downloader") or \
 			module.type.startswith("video-hasher-1") or \
 			module.type.startswith("video-hash-similarity-matrix")
->>>>>>> 9b662e9f
 
 	@classmethod
 	def get_options(cls, parent_dataset=None, user=None):
@@ -135,15 +128,7 @@
 		"""
 		Identify dataset types that are compatible with this processor
 		"""
-<<<<<<< HEAD
-		if source_dataset.is_top_dataset():
-			# Currently we need two datasets: image dataset and some category dataset
-			# TODO: use metadata for categories?
-			return None, None
-		if source_dataset.type.startswith("image-downloader"):
-=======
 		if any([source_dataset.type.startswith(dataset_prefix) for dataset_prefix in ImageWallGenerator.image_datasets]):
->>>>>>> 9b662e9f
 			image_dataset = source_dataset
 			category_dataset = source_dataset.top_parent()
 		elif any([source_dataset.get_parent().type.startswith(dataset_prefix) for dataset_prefix in ImageWallGenerator.image_datasets]):
