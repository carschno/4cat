"""
Download videos

First attempt to download via request, but if that fails use yt-dlp
"""
import json
import re
import time
import zipfile
from pathlib import Path
import requests
import yt_dlp
from ural import urls_from_text
from yt_dlp import DownloadError
from yt_dlp.utils import ExistingVideoReached

from common.config_manager import config
from backend.lib.processor import BasicProcessor
from common.lib.dataset import DataSet
from common.lib.exceptions import ProcessorInterruptedException, ProcessorException, DataSetException
from common.lib.helpers import UserInput, sets_to_lists

__author__ = "Dale Wahl"
__credits__ = ["Dale Wahl"]
__maintainer__ = "Dale Wahl"
__email__ = "4cat@oilab.eu"


def url_to_filename(url, extension, directory):
    # Create filename
    filename = re.sub(r"[^0-9a-z]+", "_", url.lower())[:100]  # [:100] is to avoid folder length shenanigans
    save_location = directory.joinpath(Path(filename + "." + extension))
    filename_index = 0
    while save_location.exists():
        save_location = directory.joinpath(
            filename + "-" + str(filename_index) + save_location.suffix.lower())
        filename_index += 1

    return save_location


class VideoDownloaderPlus(BasicProcessor):
    """
    Downloads videos and saves as zip archive

    Attempts to download videos directly, but if that fails, uses YT_DLP. (https://github.com/yt-dlp/yt-dlp/#readme)
    which attempts to keep up with a plethora of sites: https://github.com/yt-dlp/yt-dlp/blob/master/supportedsites.md
    """
    type = "video-downloader"  # job type ID
    category = "Visual"  # category
    title = "Download videos"  # title displayed in UI
    description = "Download videos from URLs and store in a zip file. May take a while to complete as videos are " \
                  "retrieved externally."  # description displayed in UI
    extension = "zip"  # extension of result file, used internally and in UI
    media_type = "video"  # media type of the processor

    followups = ["audio-extractor", "metadata-viewer", "video-scene-detector", "preset-scene-timelines", "video-stack", "preset-video-hashes", "video-hasher-1", "video-frames"]

    if config.get("video-downloader.allow-indirect"):
        references = [
            "[YT-DLP python package](https://github.com/yt-dlp/yt-dlp/#readme)",
            "[Supported sites](https://github.com/yt-dlp/yt-dlp/blob/master/supportedsites.md)",
        ]

    known_channels = ['youtube.com/c/', 'youtube.com/channel/']

    options = {
        "amount": {
            "type": UserInput.OPTION_TEXT,
            "help": "No. of videos (max 1000)",
            "default": 100,
            "min": 0,
        },
        "columns": {
            "type": UserInput.OPTION_TEXT,
            "help": "Column to get video links from",
            "default": "video_url",
            "inline": True,
            "tooltip": "If the column contains a single URL, use that URL; else, try to find image URLs in the "
                       "column's content"
        },
        "max_video_size": {
            "type": UserInput.OPTION_TEXT,
            "help": "Max videos size (in MB/Megabytes)",
            "default": 100,
            "min": 1,
            "tooltip": "Max of 100 MB set by 4CAT administrators",
        },
        "split-comma": {
            "type": UserInput.OPTION_TOGGLE,
            "help": "Split column values by comma",
            "default": True,
            "tooltip": "If enabled, columns can contain multiple URLs separated by commas, which will be considered "
                       "separately"
        },
    }

    config = {
        "video-downloader.ffmpeg_path": {
            "type": UserInput.OPTION_TEXT,
            "default": "ffmpeg",
            "help": "Path to ffmpeg",
            "tooltip": "Where to find the ffmpeg executable. ffmpeg is required by many of the video-related "
                       "processors which will be unavailable if no executable is available in this path."
        },
        "video-downloader.max": {
            "type": UserInput.OPTION_TEXT,
            "coerce_type": int,
            "default": 1000,
            "help": "Max number of videos to download",
            "tooltip": "Only allow downloading up to this many videos per batch. Increasing this can lead to "
                       "long-running processors and large datasets."
        },
        "video-downloader.max-size": {
            "type": UserInput.OPTION_TEXT,
            "coerce_type": int,
            "default": 100,
            "help": "Max allowed MB size per video",
            "tooltip": "Size in MB/Megabytes; default 100. 0 will allow any size."
        },
        "video-downloader.allow-unknown-size": {
            "type": UserInput.OPTION_TOGGLE,
            "default": True,
            "help": "Allow video download of unknown size",
            "tooltip": "Video size is not always available before downloading. If True, users may choose to download "
                       "videos with unknown sizes."
        },
        "video-downloader.allow-indirect": {
            "type": UserInput.OPTION_TOGGLE,
            "default": False,
            "help": "Allow indirect downloads",
            "tooltip": "Allow users to choose to download videos linked indirectly (e.g. embedded in a linked tweet, link to a YouTube video). "
                       "Enabling can be confusing for users and download more than intended."
        },
        "video-downloader.allow-multiple": {
            "type": UserInput.OPTION_TOGGLE,
            "default": False,
            "help": "Allow multiple videos per item",
            "tooltip": "Allow users to choose to download videos from links that refer to multiple videos. For "
                       "example, for a given link to a YouTube channel all videos for that channel are downloaded."
        },
    }

    def __init__(self, logger, job, queue=None, manager=None, modules=None):
        super().__init__(logger, job, queue, manager, modules)
        self.max_videos_per_url = 1
        self.videos_downloaded_from_url = 0
        self.downloaded_videos = 0
        self.total_possible_videos = 5
        self.url_files = None
        self.last_dl_status = None
        self.last_post_process_status = None

    @classmethod
    def get_options(cls, parent_dataset=None, user=None):
        """
        Updating columns with actual columns and setting max_number_videos per
        the max number of images allowed.
        """
        options = cls.options

        # Update the amount max and help from config
        max_number_videos = int(config.get('video-downloader.max', 100, user=user))
        if max_number_videos == 0:
            options['amount']['help'] = "No. of videos"
            options["amount"]["tooltip"] = "Use 0 to download all videos"
        else:
            options['amount']['max'] = max_number_videos
            options['amount']['help'] = f"No. of videos (max {max_number_videos:,}"

        # And update the max size and help from config
        max_video_size = int(config.get('video-downloader.max-size', 100, user=user))
        if max_video_size == 0:
            # Allow video of any size
            options["max_video_size"]["tooltip"] = "Set to 0 if all sizes are to be downloaded."
            options['max_video_size']['min'] = 0
        else:
            # Limit video size
            options["max_video_size"]["max"] = max_video_size
            options['max_video_size']['default'] = options['max_video_size']['default'] if options['max_video_size'][
                                                                                       'default'] <= max_video_size else max_video_size
            options["max_video_size"]["tooltip"] = f"Cannot be more than {max_video_size}MB."
            options['max_video_size']['min'] = 1

        # Get the columns for the select columns option
        if parent_dataset and parent_dataset.get_columns():
            columns = parent_dataset.get_columns()
            options["columns"]["type"] = UserInput.OPTION_MULTI
            options["columns"]["options"] = {v: v for v in columns}

            # Figure out default column
            if "video_url" in columns:
                options["columns"]["default"] = "video_url"
            elif "media_urls" in columns:
                options["columns"]["default"] = "media_urls"
            elif "video" in "".join(columns):
                # Grab first video column
                options["columns"]["default"] = sorted(columns, key=lambda k: "video" in k).pop()
            elif "url" in columns or "urls" in columns:
                # Grab first url column
                options["columns"]["default"] = sorted(columns, key=lambda k: "url" in k).pop()
            else:
                # Give up
                options["columns"]["default"] = "body"

        # these two options are likely to be unwanted on instances with many
        # users, so they are behind an admin config options
        if config.get("video-downloader.allow-indirect", user=user):
            options["use_yt_dlp"] = {
                "type": UserInput.OPTION_TOGGLE,
                "help": "Also attempt to download non-direct video links (such YouTube and other video hosting sites)",
                "default": False,
                "tooltip": "If False, 4CAT will only download directly linked videos (works with fields like Twitter's \"video\", TikTok's \"video_url\" or Instagram's \"media_url\"), but if True 4CAT uses YT-DLP to download from YouTube and a number of other video hosting sites (see references)."
            }

        if config.get("video-downloader.allow-multiple", user=user):
            options["channel_videos"] = {
                                            "type": UserInput.OPTION_TEXT,
                                            "help": "Download multiple videos per link? (only works w/ non-direct video links)",
                                            "default": 0,
                                            "min": 0,
                                            "max": 5,
                                            "tooltip": "If more than 0, links leading to multiple videos will be downloaded (e.g. a YouTube user's channel)"
                                        }

        return options

    @classmethod
    def is_compatible_with(cls, module=None, user=None):
        """
        Determine compatibility

        Compatible with any top-level dataset. Could run on any type of dataset
        in principle, but any links to videos are likely to come from the top
        dataset anyway.

        :param module:  Module to determine compatibility with
        :return bool:
        """
        return ((module.type.endswith("-search") or module.is_from_collector())
<<<<<<< HEAD
                and module.get_extension() in ("csv", "ndjson") \
                and module.type not in ["tiktok-search", "tiktok-urls-search", "telegram-search"])
=======
                and module.type not in ["tiktok-search", "tiktok-urls-search", "telegram-search"]) \
                and module.get_extension() in ("csv", "ndjson")
>>>>>>> 4ba872be

    def process(self):
        """
        This takes a 4CAT results file as input, and downloads video files
        referenced therein according to the processor parameters.
        """
        # Check processor able to run
        if self.source_dataset.num_rows == 0:
            self.dataset.update_status("No data from which to extract video URLs.", is_final=True)
            self.dataset.finish(0)
            return

        # Collect URLs
        try:
            urls = self.collect_video_urls()
        except ProcessorException as e:
            self.dataset.update_status(str(e), is_final=True)
            self.dataset.finish(0)
            return

        self.dataset.log('Collected %i urls.' % len(urls))

        vid_lib = DatasetVideoLibrary(self.dataset)

        # Prepare staging area for videos and video tracking
        results_path = self.dataset.get_staging_area()

        # YT-DLP advanced filter
        def dmi_match_filter(vid_info, *, incomplete):
            """
            Another method for ignoring specific videos.
            https://github.com/yt-dlp/yt-dlp#filter-videos
            """
            # Check if video is known to be live (there also exists a `was_live` tag if that's desired)
            if vid_info.get('is_live'):
                raise LiveVideoException("4CAT settings do not allow downloading live videos with this processor")

        # Use YT-DLP
        use_yt_dlp = self.parameters.get("use_yt_dlp", False)

        # Set up YT-DLP options
        ydl_opts = {
            # "logger": self.log,  # This will dump any errors to our logger if desired
            "socket_timeout": 20,
            # TODO: if yt-dlp archive is used, it raises an error, but does not contain the archive info; how to then
            #  connect the URL to the previously downloaded video?! A second request without download_archive and
            #  download=False can get the `info` but need to then use that info to tie to the filename!
            "download_archive": str(results_path.joinpath("video_archive")),
            "break_on_existing": True,
            "postprocessor_hooks": [self.yt_dlp_post_monitor],
            # This function ensures no more than self.max_videos_per_url downloaded and can be used to monitor progress
            "progress_hooks": [self.yt_dlp_monitor],
            'match_filter': dmi_match_filter,
        }

        # Collect parameters
        amount = self.parameters.get("amount", 100)
        if amount == 0:  # unlimited
            amount = self.config.get('video-downloader.max', 100)

        # Set a maximum amount of videos that can be downloaded per URL and set
        # if known channels should be downloaded at all
        self.max_videos_per_url = self.parameters.get("channel_videos", 0)
        if self.max_videos_per_url == 0:
            # TODO: how to ensure unknown channels/playlists are not downloaded? Is it possible with yt-dlp?
            self.max_videos_per_url = 1  # Ensure unknown channels only end up with one video downloaded
            download_channels = False
        else:
            download_channels = True

        # YT-DLP by default attempts to download the best quality videos
        allow_unknown_sizes = self.config.get('video-downloader.allow-unknown-size', False)
        max_video_size = self.parameters.get("max_video_size", 100)
        max_size = str(max_video_size) + "M"
        if not max_video_size == 0:
            if allow_unknown_sizes:
                ydl_opts["format"] = f"[filesize<?{max_size}]/[filesize_approx<?{max_size}]"
            else:
                ydl_opts["format"] = f"[filesize<{max_size}]/[filesize_approx<{max_size}]"

        # Loop through video URLs and download
        self.downloaded_videos = 0
        failed_downloads = 0
        copied_videos = 0
        consecutive_timeouts = 0
        self.total_possible_videos = min(len(urls), amount) if amount != 0 else len(urls)
        yt_dlp_archive_map = {}
        for url in urls:
            # Check previously downloaded library
            if url in vid_lib.library:
                previous_vid_metadata = vid_lib.library[url]
                if previous_vid_metadata.get('success', False):
                    # Use previous downloaded video
                    try:
                        num_copied = self.copy_previous_video(previous_vid_metadata, results_path, vid_lib.previous_downloaders)
                        urls[url] = previous_vid_metadata
                        self.dataset.log(f"Copied previously downloaded video to current dataset for url: {url}")
                        copied_videos += num_copied
                        continue
                    except FailedToCopy as e:
                        # Unable to copy
                        self.dataset.log(str(e)+"; attempting to download again")
                elif previous_vid_metadata.get("retry", True) is False:
                    urls[url] = previous_vid_metadata
                    self.dataset.log(f"Skipping; previously identified url as not a video: {url}")
                    continue

            urls[url]["success"] = False
            urls[url]["retry"] = True

            # Stop processing if worker has been asked to stop or max downloads reached
            if self.downloaded_videos >= amount and amount != 0:
                urls[url]["error"] = "Max video download limit already reached."
                continue
            if self.interrupted:
                raise ProcessorInterruptedException("Interrupted while downloading videos.")

            # Check for repeated timeouts
            if consecutive_timeouts > 5:
                if use_yt_dlp:
                    message = "Downloaded %i videos. Timed out %i consecutive times; try " \
                              "deselecting the non-direct videos setting" % (self.downloaded_videos, consecutive_timeouts)
                else:
                    message = "Downloaded %i videos. Timed out %i consecutive times; check logs to ensure " \
                              "video URLs are working links and you are not being blocked." % (self.downloaded_videos, consecutive_timeouts)
                self.dataset.update_status(message, is_final=True)
                if self.downloaded_videos == 0:
                    self.dataset.finish(0)
                    return
                else:
                    # Finish processor with already downloaded videos
                    break

            # Reject known channels; unknown will still download!
            if not download_channels and any([sub_url in url for sub_url in self.known_channels]):
                message = 'Skipping known channel: %s' % url
                urls[url]['error'] = message
                failed_downloads += 1
                self.dataset.log(message)
                continue

            self.videos_downloaded_from_url = 0
            # First we'll try to see if we can directly download the URL
            try:
                filename = self.download_video_with_requests(url, results_path, max_video_size)
                urls[url]["downloader"] = "direct_link"
                urls[url]["files"] = [{
                    "filename": filename,
                    "metadata": {},
                    "success": True
                }]
                success = True
                self.videos_downloaded_from_url = 1
            except (requests.exceptions.Timeout, requests.exceptions.SSLError, requests.exceptions.ConnectionError, requests.exceptions.TooManyRedirects, FilesizeException, FailedDownload, NotAVideo) as e:
                # FilesizeException raised when file size is too large or unknown filesize (and that is disabled in 4CAT settings)
                # FailedDownload raised when response other than 200 received
                # NotAVideo raised due to specific Content-Type known to not be a video (and not a webpage/html that could lead to a video via YT-DLP)
                self.dataset.log(str(e))
                urls[url]["error"] = str(e)
                if type(e) is requests.exceptions.Timeout:
                    # TODO: retry timeouts?
                    consecutive_timeouts += 1
                if type(e) in [requests.exceptions.Timeout, requests.exceptions.SSLError, requests.exceptions.ConnectionError, FilesizeException, FailedDownload]:
                    failed_downloads += 1
                if type(e) in [NotAVideo]:
                    # No need to retry non videos
                    urls[url]["retry"] = False
                continue
            except VideoStreamUnavailable as e:
                if use_yt_dlp:
                    # Take it away yt-dlp
                    # Update filename
                    ydl_opts["outtmpl"] = str(results_path) + '/' + re.sub(r"[^0-9a-z]+", "_", url.lower())[
                                                                    :100] + '_%(autonumber)s.%(ext)s'
                    with yt_dlp.YoutubeDL(ydl_opts) as ydl:
                        # Count and use self.yt_dlp_monitor() to ensure sure we don't download videos forever...
                        self.url_files = []
                        self.last_dl_status = {}
                        self.last_post_process_status = {}
                        self.dataset.update_status("Downloading %i/%i via yt-dlp: %s" % (
                        self.downloaded_videos + 1, self.total_possible_videos, url))
                        try:
                            info = ydl.extract_info(url)
                        except MaxVideosDownloaded:
                            # Raised when already downloaded max number of videos per URL as defined in self.max_videos_per_url
                            pass
                        except ExistingVideoReached:
                            # Video already downloaded; grab from archive
                            # TODO: with multiple videos per URL, this may not capture the desired video and would instead repeat the first video; Need more feedback from yt-dlp!
                            with yt_dlp.YoutubeDL({"socket_timeout": 30}) as ydl2:
                                info2 = ydl2.extract_info(url, download=False)
                                if info2:
                                    self.url_files.append(yt_dlp_archive_map[info2.get('extractor') + info2.get('id')])
                                    self.dataset.log("Already downloaded video associated with: %s" % url)
                                else:
                                    message = f"Video identified, but unable to identify which video from {url}"
                                    self.dataset.log(message)
                                    self.log.warning(message)
                                    if self.videos_downloaded_from_url == 0:
                                        # No videos downloaded for this URL
                                        urls[url]['error'] = message
                                        continue
                        except (DownloadError, LiveVideoException) as e:
                            # LiveVideoException raised when a video is known to be live
                            if "Requested format is not available" in str(e):
                                message = f"No format available for video (filesize less than {max_size}" + " and unknown sizes not allowed)" if not allow_unknown_sizes else ")"
                            elif "Unable to download webpage: The read operation timed out" in str(e):
                                # Certain sites fail repeatedly (22-12-8 TikTok has this issue)
                                consecutive_timeouts += 1
                                message = 'DownloadError: %s' % str(e)
                            elif "HTTP Error 429: Too Many Requests" in str(e):
                                # Oh no, https://github.com/yt-dlp/yt-dlp/wiki/FAQ#http-error-429-too-many-requests-or-402-payment-required
                                consecutive_timeouts += 1
                                message = 'Too Many Requests: %s' % str(e)
                                # We can try waiting...
                                # TODO: Should we check to see if we are hitting the same domain repeatedly?
                                time.sleep(10 * consecutive_timeouts)
                                # TODO: Add url back to end?
                            else:
                                message = 'DownloadError: %s' % str(e)
                            urls[url]['error'] = message
                            failed_downloads += 1
                            self.dataset.log(message)
                            continue
                        except Exception as e:
                            # Catch all other issues w/ yt-dlp
                            message = "YT-DLP raised unexpected error: %s" % str(e)
                            urls[url]['error'] = message
                            failed_downloads += 1
                            self.dataset.log(message)

                    # Add file data collected by YT-DLP
                    urls[url]["downloader"] = "yt_dlp"
                    urls[url]['files'] = self.url_files
                    # Add to archive mapping in case needed
                    for file in self.url_files:
                        yt_dlp_archive_map[
                            file.get('metadata').get('extractor') + file.get('metadata').get('id')] = file

                    # Check that download and processing finished
                    success = all([self.last_dl_status.get('status') == 'finished',
                                   self.last_post_process_status.get('status') == 'finished'])

                else:
                    # No YT-DLP; move on
                    self.dataset.log(str(e))
                    urls[url]["error"] = str(e)
                    continue

            urls[url]["success"] = success
            if success:
                consecutive_timeouts = 0

            # Update status
            self.downloaded_videos += self.videos_downloaded_from_url
            self.dataset.update_status(f"Downloaded {self.downloaded_videos}/{self.total_possible_videos} videos" +
                                       (f"; videos copied from {copied_videos} previous downloads" if copied_videos > 0 else "") +
                                       (f"; {failed_downloads} URLs failed." if failed_downloads > 0 else ""))
            self.dataset.update_progress(self.downloaded_videos / self.total_possible_videos)

        # Save some metadata to be able to connect the videos to their source
        metadata = {
            url: {
                "from_dataset": self.source_dataset.key,
                **sets_to_lists(data)
                # TODO: This some shenanigans until I can figure out what to do with the info returned
            } for url, data in urls.items()
        }
        with results_path.joinpath(".metadata.json").open("w", encoding="utf-8") as outfile:
            json.dump(metadata, outfile)

        # Finish up
        self.dataset.update_status(f"Downloaded {self.downloaded_videos} videos" +
                                   (f"; videos copied from {copied_videos} previous downloads" if copied_videos > 0 else "") +
                                   (f"; {failed_downloads} URLs failed." if failed_downloads > 0 else ""), is_final=True)
        self.write_archive_and_finish(results_path, len([x for x in urls.values() if x.get('success')]))

    def yt_dlp_monitor(self, d):
        """
        Can be used to gather information from yt-dlp while downloading
        """
        self.last_dl_status = d

        # Check if Max Video Downloads already reached
        if self.videos_downloaded_from_url != 0 and self.videos_downloaded_from_url >= self.max_videos_per_url:
            # DO NOT RAISE ON 0! (22-12-8 max_videos_per_url should no longer ever be 0)
            raise MaxVideosDownloaded('Max videos for URL reached.')

        # Make sure we can stop downloads
        if self.interrupted:
            raise ProcessorInterruptedException("Interrupted while downloading videos.")

    def yt_dlp_post_monitor(self, d):
        """
        Can be used to gather information from yt-dlp while post processing the downloads
        """
        self.last_post_process_status = d
        if d['status'] == 'finished':  # "downloading", "error", or "finished"
            self.videos_downloaded_from_url += 1
            self.url_files.append({
                "filename": Path(d.get('info_dict').get('_filename')).name,
                "metadata": d.get('info_dict'),
                "success": True
            })

        # Make sure we can stop downloads
        if self.interrupted:
            raise ProcessorInterruptedException("Interrupted while downloading videos.")

    def download_video_with_requests(self, url, results_path, max_video_size, retries=0):
        """
        Download a video with the Python requests library

        :param str url:             Valid URL direct to video source
        :param results_path:        Path to location for video download
        :param int max_video_size:  Maximum size in Bytes for video; 0 allows any size
        :param int retries:         Current number of retries to request video
        :return str:  File name     Returns file name of the video after download
        """
        if retries > 1:
            # Currently, only allow 1 retry with newly formatted URL via InvalidSchema/MissingSchema exception
            raise FailedDownload('Retries exceeded')
        # Open stream
        user_agent = "Mozilla/5.0 (Windows NT 10.0; Win64; x64; rv:107.0) Gecko/20100101 Firefox/107.0"
        try:
            with requests.get(url, stream=True, timeout=20, headers={"User-Agent": user_agent}) as response:
                if 400 <= response.status_code < 500:
                    raise FailedDownload(
                        f"Website denied download request (Code {response.status_code} / Reason {response.reason}): {url}")
                elif response.status_code != 200:
                    raise FailedDownload(f"Unable to obtain URL (Code {response.status_code} / Reason {response.reason}): {url}")

                # Verify video
                # YT-DLP will download images; so we raise them differently
                # TODO: test/research other possible ways to verify video links; watch for additional YT-DLP oddities
                content_type = response.headers.get("Content-Type")
                if not content_type:
                    raise VideoStreamUnavailable(f"Unable to verify video; no Content-Type provided: {url}")
                elif "image" in content_type.lower():
                    raise NotAVideo("Not a Video (%s): %s" % (response.headers["Content-Type"], url))
                elif "video" not in content_type.lower():
                    raise VideoStreamUnavailable(f"Does not appear to be a direct to video link: {url}; "
                                                 f"Content-Type: {response.headers['Content-Type']}")

                extension = response.headers["Content-Type"].split("/")[-1]
                # DEBUG Content-Type
                if extension not in ["mp4", "mp3"]:
                    self.dataset.log(f"DEBUG: Odd extension type {extension}; Notify 4CAT maintainers if video. "
                                     f"Content-Type for url {url}: {response.headers['Content-Type']}")

                # Ensure unique filename
                save_location = url_to_filename(url, extension, results_path)

                # Check video size (after ensuring it is actually a video above)
                if not max_video_size == 0:
                    if response.headers.get("Content-Length", False):
                        if int(response.headers.get("Content-Length")) > (max_video_size * 1000000):  # Use Bytes!
                            raise FilesizeException(
                                f"Video size {response.headers.get('Content-Length')} larger than maximum allowed per 4CAT")
                    # Size unknown
                    elif not self.config.get("video-downloader.allow-unknown-size", False):
                        FilesizeException("Video size unknown; not allowed to download per 4CAT settings")

                # Download video
                self.dataset.update_status(
                    "Downloading %i/%i via requests: %s" % (self.downloaded_videos + 1, self.total_possible_videos, url))
                with open(results_path.joinpath(save_location), "wb") as f:
                    for chunk in response.iter_content(chunk_size=1024 * 1024):
                        if chunk:
                            f.write(chunk)

                # Return filename to add to metadata
                return save_location.name
        except (requests.exceptions.InvalidSchema, requests.exceptions.MissingSchema):
            # Reformat URLs that are missing or have invalid schema
            return self.download_video_with_requests('https://' + url.lstrip(' :/'), results_path, max_video_size, retries=retries+1)

    def collect_video_urls(self):
        """
        Extract video URLs from a dataset

        :return dict:  Dict with URLs as keys and a dict with a "post_ids" key
        as value
        """
        urls = {}
        columns = self.parameters.get("columns")
        if type(columns) == str:
            columns = [columns]

        if not columns:
            raise ProcessorException("No columns selected; cannot collect video urls.")

        self.dataset.update_status("Reading source file")
        for index, post in enumerate(self.source_dataset.iterate_items(self)):
            item_urls = set()
            if index + 1 % 250 == 0:
                self.dataset.update_status(
                    "Extracting video links from item %i/%i" % (index + 1, self.source_dataset.num_rows))

            # loop through all columns and process values for item
            for column in columns:
                value = post.get(column)
                if not value:
                    continue

                video_links = self.identify_video_urls_in_string(value)
                if video_links:
                    item_urls |= set(video_links)

            for item_url in item_urls:
                if item_url not in urls:
                    urls[item_url] = {'post_ids': {post.get('id')}}
                else:
                    urls[item_url]['post_ids'].add(post.get('id'))

        if not urls:
            raise ProcessorException("No video urls identified in provided data.")
        else:
            return urls

    def identify_video_urls_in_string(self, text):
        """
        Search string of text for URLs that may contain video links.

        :param str text:  string that may contain URLs
        :return list:  	  list containing validated URLs to videos
        """
        text = str(text)
        split_comma = self.parameters.get("split-comma", True)
        if split_comma:
            texts = text.split(",")
        else:
            texts = [text]

        # Currently extracting all links
        urls = set()
        for string in texts:
            urls |= set([url for url in urls_from_text(string)])
        return list(urls)

    def copy_previous_video(self, previous_vid_metadata, staging_area, previous_downloaders):
        """
        Copy existing video to new staging area
        """
        num_copied = 0
        dataset_key = previous_vid_metadata.get("file_dataset_key")
        dataset = [dataset for dataset in previous_downloaders if dataset.key == dataset_key]

        if "files" in previous_vid_metadata:
            files = previous_vid_metadata.get('files')
        elif "filename" in previous_vid_metadata:
            files = [{"filename": previous_vid_metadata.get("filename"), "success": True}]

        if not files:
            raise FailedToCopy(f"No file found in metadata")

        if not dataset:
            raise FailedToCopy(f"Dataset with key {dataset_key} not found")
        else:
            dataset = dataset[0]

        with zipfile.ZipFile(dataset.get_results_path(), "r") as archive_file:
            archive_contents = sorted(archive_file.namelist())

            for file in files:
                if file.get("filename") not in archive_contents:
                    raise FailedToCopy(f"Previously downloaded video {file.get('filename')} not found")

                archive_file.extract(file.get("filename"), staging_area)
                num_copied += 1

        return num_copied


    @staticmethod
    def map_metadata(url, data):
        """
        Iterator to yield modified metadata for CSV

        :param str url:  string that may contain URLs
        :param dict data:  dictionary with metadata collected previously
        :yield dict:  	  iterator containing reformated metadata
        """
        row = {
            "url": url,
            "number_of_posts_with_url": len(data.get("post_ids", [])),
            "post_ids": ", ".join(data.get("post_ids", [])),
            "downloader": data.get("downloader", ""),
            "download_successful": data.get('success', "")
        }

        for file in data.get("files", [{}]):
            row["filename"] = file.get("filename", "N/A")

            yt_dlp_data = file.get("metadata", {})
            for common_column in ["title", "artist", "description", "view_count", "like_count", "repost_count", "comment_count", "uploader", "creator", "uploader_id"]:
                if yt_dlp_data:
                    row[f"extracted_{common_column}"] = yt_dlp_data.get(common_column)
                else:
                    row[f"extracted_{common_column}"] = "N/A"

            row["error"] = data.get("error", "N/A")

            yield row


class DatasetVideoLibrary:

    def __init__(self, current_dataset):
        self.current_dataset = current_dataset
        self.previous_downloaders = self.collect_previous_downloaders()
        self.current_dataset.log(f"Previously video downloaders: {[downloader.key for downloader in self.previous_downloaders]}")

        metadata_files = self.collect_all_metadata_files()

        # Build library
        library = {}
        for metadata_file in metadata_files:
            for url, data in metadata_file[1].items():
                if data.get("success", False):
                    # Always overwrite for success
                    library[url] = {
                        **data,
                        "file_dataset_key": metadata_file[0]
                    }
                elif url not in library:
                    # Do not overwrite failures, but do add if missing
                    library[url] = {
                        **data,
                        "file_dataset_key": metadata_file[0]
                    }

        self.current_dataset.log(f"Total URLs previously seen: {len(library)}")

        self.library = library

    def collect_previous_downloaders(self):
        """
        Check for other video-downloader processors run on the dataset and create library for reference
        """
        #TODO: recursive this so we can check downloads from other filters? NO, make a central point and use the ORIGINAL key

        parent_dataset = self.current_dataset.get_parent()
        # Note: exclude current dataset
        previous_downloaders = [child for child in parent_dataset.children if (child.type == "video-downloader" and child.key != self.current_dataset.key)]

        # Check to see if filtered dataset
        if "copied_from" in parent_dataset.parameters and parent_dataset.is_top_dataset():
            try:
                original_dataset = DataSet(key=parent_dataset.parameters["copied_from"], db=self.current_dataset.db)
                previous_downloaders += [child for child in original_dataset.top_parent().children if
                                         (child.type == "video-downloader" and child.key != self.current_dataset.key)]
            except DataSetException:
                # parent dataset no longer exists!
                pass

        return previous_downloaders

    def collect_metadata_file(self, dataset, staging_area):
        source_file = dataset.get_results_path()
        if not source_file.exists():
            return None

        with zipfile.ZipFile(dataset.get_results_path(), "r") as archive_file:
            archive_contents = sorted(archive_file.namelist())
            if '.metadata.json' not in archive_contents:
                return None

            archive_file.extract(".metadata.json", staging_area)

            with open(staging_area.joinpath(".metadata.json")) as file:
                return json.load(file)

    def collect_all_metadata_files(self):
        import shutil
        metadata_staging_area = self.current_dataset.get_staging_area()

        metadata_files = [(downloader.key, self.collect_metadata_file(downloader, metadata_staging_area)) for downloader in self.previous_downloaders]
        metadata_files = [file for file in metadata_files if file[1] is not None]
        self.current_dataset.log(f"Metadata files collected: {len(metadata_files)}; with {[len(urls[0]) for urls in metadata_files]}")

        # Delete staging area
        shutil.rmtree(metadata_staging_area)

        return metadata_files


class MaxVideosDownloaded(ProcessorException):
    """
    Raise if too many videos have been downloaded and the processor should stop future downloads
    """
    pass


class FailedDownload(ProcessorException):
    """
    Raise if Download failed and will not be tried again
    """
    pass


class VideoStreamUnavailable(ProcessorException):
    """
    Raise request stream does not contain video, BUT URL may be able to be processed by YT-DLP
    """
    pass


class NotAVideo(ProcessorException):
    """
    Raise if we know URL does not contain video OR URL that YT-DLP can handle
    """
    pass


class FilesizeException(ProcessorException):
    """
    Raise if video size does not meet criteria
    """
    pass


class LiveVideoException(ProcessorException):
    """
    Raise if live videos are not allowed
    """
    pass


class FailedToCopy(ProcessorException):
    """
    Raise if unable to copy video from previous dataset
    """
    pass<|MERGE_RESOLUTION|>--- conflicted
+++ resolved
@@ -238,13 +238,8 @@
         :return bool:
         """
         return ((module.type.endswith("-search") or module.is_from_collector())
-<<<<<<< HEAD
-                and module.get_extension() in ("csv", "ndjson") \
-                and module.type not in ["tiktok-search", "tiktok-urls-search", "telegram-search"])
-=======
                 and module.type not in ["tiktok-search", "tiktok-urls-search", "telegram-search"]) \
                 and module.get_extension() in ("csv", "ndjson")
->>>>>>> 4ba872be
 
     def process(self):
         """
@@ -672,7 +667,6 @@
         :param str text:  string that may contain URLs
         :return list:  	  list containing validated URLs to videos
         """
-        text = str(text)
         split_comma = self.parameters.get("split-comma", True)
         if split_comma:
             texts = text.split(",")
