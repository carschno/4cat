"""
Download videos

First attempt to download via request, but if that fails use yt-dlp
"""
import json
import re
import time
import zipfile
from pathlib import Path
import requests
import yt_dlp
from ural import urls_from_text
from yt_dlp import DownloadError
from yt_dlp.utils import ExistingVideoReached

from common.config_manager import config
from backend.lib.processor import BasicProcessor
from common.lib.dataset import DataSet
from common.lib.exceptions import ProcessorInterruptedException, ProcessorException, DataSetException
from common.lib.helpers import UserInput, sets_to_lists

__author__ = "Dale Wahl"
__credits__ = ["Dale Wahl"]
__maintainer__ = "Dale Wahl"
__email__ = "4cat@oilab.eu"


def url_to_filename(url, extension, directory):
    # Create filename
    filename = re.sub(r"[^0-9a-z]+", "_", url.lower())[:100]  # [:100] is to avoid folder length shenanigans
    save_location = directory.joinpath(Path(filename + "." + extension))
    filename_index = 0
    while save_location.exists():
        save_location = directory.joinpath(
            filename + "-" + str(filename_index) + save_location.suffix.lower())
        filename_index += 1

    return save_location


class VideoDownloaderPlus(BasicProcessor):
    """
    Downloads videos and saves as zip archive

    Attempts to download videos directly, but if that fails, uses YT_DLP. (https://github.com/yt-dlp/yt-dlp/#readme)
    which attempts to keep up with a plethora of sites: https://github.com/yt-dlp/yt-dlp/blob/master/supportedsites.md
    """
    type = "video-downloader"  # job type ID
    category = "Visual"  # category
    title = "Download videos"  # title displayed in UI
    description = "Download videos from URLs and store in a zip file. May take a while to complete as videos are " \
                  "retrieved externally."  # description displayed in UI
    extension = "zip"  # extension of result file, used internally and in UI

    if config.get("video-downloader.allow-indirect"):
        references = [
            "[YT-DLP python package](https://github.com/yt-dlp/yt-dlp/#readme)",
            "[Supported sites](https://github.com/yt-dlp/yt-dlp/blob/master/supportedsites.md)",
        ]

    known_channels = ['youtube.com/c/', 'youtube.com/channel/']

    options = {
        "amount": {
            "type": UserInput.OPTION_TEXT,
            "help": "No. of videos (max 1000)",
            "default": 100,
            "min": 0,
        },
        "columns": {
            "type": UserInput.OPTION_TEXT,
            "help": "Column to get video links from",
            "default": "video_url",
            "inline": True,
            "tooltip": "If the column contains a single URL, use that URL; else, try to find image URLs in the "
                       "column's content"
        },
        "max_video_size": {
            "type": UserInput.OPTION_TEXT,
            "help": "Max videos size (in MB/Megabytes)",
            "default": 100,
            "min": 1,
            "tooltip": "Max of 100 MB set by 4CAT administrators",
        },
        "split-comma": {
            "type": UserInput.OPTION_TOGGLE,
            "help": "Split column values by comma",
            "default": True,
            "tooltip": "If enabled, columns can contain multiple URLs separated by commas, which will be considered "
                       "separately"
        },
    }

    config = {
        "video-downloader.ffmpeg_path": {
            "type": UserInput.OPTION_TEXT,
            "default": "ffmpeg",
            "help": "Path to ffmpeg",
            "tooltip": "Where to find the ffmpeg executable. ffmpeg is required by many of the video-related "
                       "processors which will be unavailable if no executable is available in this path."
        },
        "video-downloader.max": {
            "type": UserInput.OPTION_TEXT,
            "coerce_type": int,
            "default": 1000,
            "help": "Max number of videos to download",
            "tooltip": "Only allow downloading up to this many videos per batch. Increasing this can lead to "
                       "long-running processors and large datasets."
        },
        "video-downloader.max-size": {
            "type": UserInput.OPTION_TEXT,
            "coerce_type": int,
            "default": 100,
            "help": "Max allowed MB size per video",
            "tooltip": "Size in MB/Megabytes; default 100. 0 will allow any size."
        },
        "video-downloader.allow-unknown-size": {
            "type": UserInput.OPTION_TOGGLE,
            "default": True,
            "help": "Allow video download of unknown size",
            "tooltip": "Video size is not always available before downloading. If True, users may choose to download "
                       "videos with unknown sizes."
        },
        "video-downloader.allow-indirect": {
            "type": UserInput.OPTION_TOGGLE,
            "default": False,
            "help": "Allow indirect downloads",
            "tooltip": "Allow users to choose to download videos linked indirectly (e.g. embedded in a linked tweet, link to a YouTube video). "
                       "Enabling can be confusing for users and download more than intended."
        },
        "video-downloader.allow-multiple": {
            "type": UserInput.OPTION_TOGGLE,
            "default": False,
            "help": "Allow multiple videos per item",
            "tooltip": "Allow users to choose to download videos from links that refer to multiple videos. For "
                       "example, for a given link to a YouTube channel all videos for that channel are downloaded."
        },
    }

    def __init__(self, logger, job, queue=None, manager=None, modules=None):
        super().__init__(logger, job, queue, manager, modules)
        self.max_videos_per_url = 1
        self.videos_downloaded_from_url = 0
        self.downloaded_videos = 0
        self.total_possible_videos = 5
        self.url_files = None
        self.last_dl_status = None
        self.last_post_process_status = None

    @classmethod
    def get_options(cls, parent_dataset=None, user=None):
        """
        Updating columns with actual columns and setting max_number_videos per
        the max number of images allowed.
        """
        options = cls.options

        # Update the amount max and help from config
        max_number_videos = int(config.get('video-downloader.max', 100, user=user))
        if max_number_videos == 0:
            options['amount']['help'] = "No. of videos"
            options["amount"]["tooltip"] = "Use 0 to download all videos"
        else:
            options['amount']['max'] = max_number_videos
            options['amount']['help'] = f"No. of videos (max {max_number_videos:,}"

        # And update the max size and help from config
        max_video_size = int(config.get('video-downloader.max-size', 100, user=user))
        if max_video_size == 0:
            # Allow video of any size
            options["max_video_size"]["tooltip"] = "Set to 0 if all sizes are to be downloaded."
            options['max_video_size']['min'] = 0
        else:
            # Limit video size
            options["max_video_size"]["max"] = max_video_size
            options['max_video_size']['default'] = options['max_video_size']['default'] if options['max_video_size'][
                                                                                       'default'] <= max_video_size else max_video_size
            options["max_video_size"]["tooltip"] = f"Cannot be more than {max_video_size}MB."
            options['max_video_size']['min'] = 1

        # Get the columns for the select columns option
        if parent_dataset and parent_dataset.get_columns():
            columns = parent_dataset.get_columns()
            options["columns"]["type"] = UserInput.OPTION_MULTI
            options["columns"]["options"] = {v: v for v in columns}

            # Figure out default column
            if "video_url" in columns:
                options["columns"]["default"] = "video_url"
            elif "media_urls" in columns:
                options["columns"]["default"] = "media_urls"
            elif "video" in "".join(columns):
                # Grab first video column
                options["columns"]["default"] = sorted(columns, key=lambda k: "video" in k).pop()
            elif "url" in columns or "urls" in columns:
                # Grab first url column
                options["columns"]["default"] = sorted(columns, key=lambda k: "url" in k).pop()
            else:
                # Give up
                options["columns"]["default"] = "body"

        # these two options are likely to be unwanted on instances with many
        # users, so they are behind an admin config options
        if config.get("video-downloader.allow-indirect", user=user):
            options["use_yt_dlp"] = {
                "type": UserInput.OPTION_TOGGLE,
                "help": "Also attempt to download non-direct video links (such YouTube and other video hosting sites)",
                "default": False,
                "tooltip": "If False, 4CAT will only download directly linked videos (works with fields like Twitter's \"video\", TikTok's \"video_url\" or Instagram's \"media_url\"), but if True 4CAT uses YT-DLP to download from YouTube and a number of other video hosting sites (see references)."
            }

        if config.get("video-downloader.allow-multiple", user=user):
            options["channel_videos"] = {
                                            "type": UserInput.OPTION_TEXT,
                                            "help": "Download multiple videos per link? (only works w/ non-direct video links)",
                                            "default": 0,
                                            "min": 0,
                                            "max": 5,
                                            "tooltip": "If more than 0, links leading to multiple videos will be downloaded (e.g. a YouTube user's channel)"
                                        }

        return options

    @classmethod
    def is_compatible_with(cls, module=None, user=None):
        """
        Determine compatibility

        Compatible with any top-level dataset. Could run on any type of dataset
        in principle, but any links to videos are likely to come from the top
        dataset anyway.

        :param module:  Module to determine compatibility with
        :return bool:
        """
<<<<<<< HEAD
        return (module.type.endswith("-search") or module.is_from_collector()) \
            and module.get_extension() in ("csv", "ndjson") \
            and module.type not in ["tiktok-search", "tiktok-urls-search"]
=======
        return ((module.type.endswith("-search") or module.is_from_collector())
                and module.type not in ["tiktok-search", "tiktok-urls-search", "telegram-search"])
>>>>>>> 9b662e9f

    def process(self):
        """
        This takes a 4CAT results file as input, and downloads video files
        referenced therein according to the processor parameters.
        """
        # Check processor able to run
        if self.source_dataset.num_rows == 0:
            self.dataset.update_status("No data from which to extract video URLs.", is_final=True)
            self.dataset.finish(0)
            return

        # Collect URLs
        try:
            urls = self.collect_video_urls()
        except ProcessorException as e:
            self.dataset.update_status(str(e), is_final=True)
            self.dataset.finish(0)
            return

        self.dataset.log('Collected %i urls.' % len(urls))

        vid_lib = DatasetVideoLibrary(self.dataset)

        # Prepare staging area for videos and video tracking
        results_path = self.dataset.get_staging_area()

        # YT-DLP advanced filter
        def dmi_match_filter(vid_info, *, incomplete):
            """
            Another method for ignoring specific videos.
            https://github.com/yt-dlp/yt-dlp#filter-videos
            """
            # Check if video is known to be live (there also exists a `was_live` tag if that's desired)
            if vid_info.get('is_live'):
                raise LiveVideoException("4CAT settings do not allow downloading live videos with this processor")

        # Use YT-DLP
        use_yt_dlp = self.parameters.get("use_yt_dlp", False)

        # Set up YT-DLP options
        ydl_opts = {
            # "logger": self.log,  # This will dump any errors to our logger if desired
            "socket_timeout": 20,
            # TODO: if yt-dlp archive is used, it raises an error, but does not contain the archive info; how to then
            #  connect the URL to the previously downloaded video?! A second request without download_archive and
            #  download=False can get the `info` but need to then use that info to tie to the filename!
            "download_archive": str(results_path.joinpath("video_archive")),
            "break_on_existing": True,
            "postprocessor_hooks": [self.yt_dlp_post_monitor],
            # This function ensures no more than self.max_videos_per_url downloaded and can be used to monitor progress
            "progress_hooks": [self.yt_dlp_monitor],
            'match_filter': dmi_match_filter,
        }

        # Collect parameters
        amount = self.parameters.get("amount", 100)
        if amount == 0:  # unlimited
            amount = self.config.get('video-downloader.max', 100)

        # Set a maximum amount of videos that can be downloaded per URL and set
        # if known channels should be downloaded at all
        self.max_videos_per_url = self.parameters.get("channel_videos", 0)
        if self.max_videos_per_url == 0:
            # TODO: how to ensure unknown channels/playlists are not downloaded? Is it possible with yt-dlp?
            self.max_videos_per_url = 1  # Ensure unknown channels only end up with one video downloaded
            download_channels = False
        else:
            download_channels = True

        # YT-DLP by default attempts to download the best quality videos
        allow_unknown_sizes = self.config.get('video-downloader.allow-unknown-size', False)
        max_video_size = self.parameters.get("max_video_size", 100)
        max_size = str(max_video_size) + "M"
        if not max_video_size == 0:
            if allow_unknown_sizes:
                ydl_opts["format"] = f"[filesize<?{max_size}]/[filesize_approx<?{max_size}]"
            else:
                ydl_opts["format"] = f"[filesize<{max_size}]/[filesize_approx<{max_size}]"

        # Loop through video URLs and download
        self.downloaded_videos = 0
        failed_downloads = 0
        copied_videos = 0
        consecutive_timeouts = 0
        self.total_possible_videos = min(len(urls), amount) if amount != 0 else len(urls)
        yt_dlp_archive_map = {}
        for url in urls:
            # Check previously downloaded library
            if url in vid_lib.library:
                previous_vid_metadata = vid_lib.library[url]
                if previous_vid_metadata.get('success', False):
                    # Use previous downloaded video
                    try:
                        num_copied = self.copy_previous_video(previous_vid_metadata, results_path, vid_lib.previous_downloaders)
                        urls[url] = previous_vid_metadata
                        self.dataset.log(f"Copied previously downloaded video to current dataset for url: {url}")
                        copied_videos += num_copied
                        continue
                    except FailedToCopy as e:
                        # Unable to copy
                        self.dataset.log(str(e)+"; attempting to download again")
                elif previous_vid_metadata.get("retry", True) is False:
                    urls[url] = previous_vid_metadata
                    self.dataset.log(f"Skipping; previously identified url as not a video: {url}")
                    continue

            urls[url]["success"] = False
            urls[url]["retry"] = True

            # Stop processing if worker has been asked to stop or max downloads reached
            if self.downloaded_videos >= amount and amount != 0:
                urls[url]["error"] = "Max video download limit already reached."
                continue
            if self.interrupted:
                raise ProcessorInterruptedException("Interrupted while downloading videos.")

            # Check for repeated timeouts
            if consecutive_timeouts > 5:
                if use_yt_dlp:
                    message = "Downloaded %i videos. Timed out %i consecutive times; try " \
                              "deselecting the non-direct videos setting" % (self.downloaded_videos, consecutive_timeouts)
                else:
                    message = "Downloaded %i videos. Timed out %i consecutive times; check logs to ensure " \
                              "video URLs are working links and you are not being blocked." % (self.downloaded_videos, consecutive_timeouts)
                self.dataset.update_status(message, is_final=True)
                if self.downloaded_videos == 0:
                    self.dataset.finish(0)
                    return
                else:
                    # Finish processor with already downloaded videos
                    break

            # Reject known channels; unknown will still download!
            if not download_channels and any([sub_url in url for sub_url in self.known_channels]):
                message = 'Skipping known channel: %s' % url
                urls[url]['error'] = message
                failed_downloads += 1
                self.dataset.log(message)
                continue

            self.videos_downloaded_from_url = 0
            # First we'll try to see if we can directly download the URL
            try:
                filename = self.download_video_with_requests(url, results_path, max_video_size)
                urls[url]["downloader"] = "direct_link"
                urls[url]["files"] = [{
                    "filename": filename,
                    "metadata": {},
                    "success": True
                }]
                success = True
                self.videos_downloaded_from_url = 1
            except (requests.exceptions.Timeout, requests.exceptions.SSLError, requests.exceptions.ConnectionError, requests.exceptions.TooManyRedirects, FilesizeException, FailedDownload, NotAVideo) as e:
                # FilesizeException raised when file size is too large or unknown filesize (and that is disabled in 4CAT settings)
                # FailedDownload raised when response other than 200 received
                # NotAVideo raised due to specific Content-Type known to not be a video (and not a webpage/html that could lead to a video via YT-DLP)
                self.dataset.log(str(e))
                urls[url]["error"] = str(e)
                if type(e) is requests.exceptions.Timeout:
                    # TODO: retry timeouts?
                    consecutive_timeouts += 1
                if type(e) in [requests.exceptions.Timeout, requests.exceptions.SSLError, requests.exceptions.ConnectionError, FilesizeException, FailedDownload]:
                    failed_downloads += 1
                if type(e) in [NotAVideo]:
                    # No need to retry non videos
                    urls[url]["retry"] = False
                continue
            except VideoStreamUnavailable as e:
                if use_yt_dlp:
                    # Take it away yt-dlp
                    # Update filename
                    ydl_opts["outtmpl"] = str(results_path) + '/' + re.sub(r"[^0-9a-z]+", "_", url.lower())[
                                                                    :100] + '_%(autonumber)s.%(ext)s'
                    with yt_dlp.YoutubeDL(ydl_opts) as ydl:
                        # Count and use self.yt_dlp_monitor() to ensure sure we don't download videos forever...
                        self.url_files = []
                        self.last_dl_status = {}
                        self.last_post_process_status = {}
                        self.dataset.update_status("Downloading %i/%i via yt-dlp: %s" % (
                        self.downloaded_videos + 1, self.total_possible_videos, url))
                        try:
                            info = ydl.extract_info(url)
                        except MaxVideosDownloaded:
                            # Raised when already downloaded max number of videos per URL as defined in self.max_videos_per_url
                            pass
                        except ExistingVideoReached:
                            # Video already downloaded; grab from archive
                            # TODO: with multiple videos per URL, this may not capture the desired video and would instead repeat the first video; Need more feedback from yt-dlp!
                            with yt_dlp.YoutubeDL({"socket_timeout": 30}) as ydl2:
                                info2 = ydl2.extract_info(url, download=False)
                                if info2:
                                    self.url_files.append(yt_dlp_archive_map[info2.get('extractor') + info2.get('id')])
                                    self.dataset.log("Already downloaded video associated with: %s" % url)
                                else:
                                    message = f"Video identified, but unable to identify which video from {url}"
                                    self.dataset.log(message)
                                    self.log.warning(message)
                                    if self.videos_downloaded_from_url == 0:
                                        # No videos downloaded for this URL
                                        urls[url]['error'] = message
                                        continue
                        except (DownloadError, LiveVideoException) as e:
                            # LiveVideoException raised when a video is known to be live
                            if "Requested format is not available" in str(e):
                                message = f"No format available for video (filesize less than {max_size}" + " and unknown sizes not allowed)" if not allow_unknown_sizes else ")"
                            elif "Unable to download webpage: The read operation timed out" in str(e):
                                # Certain sites fail repeatedly (22-12-8 TikTok has this issue)
                                consecutive_timeouts += 1
                                message = 'DownloadError: %s' % str(e)
                            elif "HTTP Error 429: Too Many Requests" in str(e):
                                # Oh no, https://github.com/yt-dlp/yt-dlp/wiki/FAQ#http-error-429-too-many-requests-or-402-payment-required
                                consecutive_timeouts += 1
                                message = 'Too Many Requests: %s' % str(e)
                                # We can try waiting...
                                # TODO: Should we check to see if we are hitting the same domain repeatedly?
                                time.sleep(10 * consecutive_timeouts)
                                # TODO: Add url back to end?
                            else:
                                message = 'DownloadError: %s' % str(e)
                            urls[url]['error'] = message
                            failed_downloads += 1
                            self.dataset.log(message)
                            continue
                        except Exception as e:
                            # Catch all other issues w/ yt-dlp
                            message = "YT-DLP raised unexpected error: %s" % str(e)
                            urls[url]['error'] = message
                            failed_downloads += 1
                            self.dataset.log(message)

                    # Add file data collected by YT-DLP
                    urls[url]["downloader"] = "yt_dlp"
                    urls[url]['files'] = self.url_files
                    # Add to archive mapping in case needed
                    for file in self.url_files:
                        yt_dlp_archive_map[
                            file.get('metadata').get('extractor') + file.get('metadata').get('id')] = file

                    # Check that download and processing finished
                    success = all([self.last_dl_status.get('status') == 'finished',
                                   self.last_post_process_status.get('status') == 'finished'])

                else:
                    # No YT-DLP; move on
                    self.dataset.log(str(e))
                    urls[url]["error"] = str(e)
                    continue

            urls[url]["success"] = success
            if success:
                consecutive_timeouts = 0

            # Update status
            self.downloaded_videos += self.videos_downloaded_from_url
            self.dataset.update_status(f"Downloaded {self.downloaded_videos}/{self.total_possible_videos} videos" +
                                       (f"; videos copied from {copied_videos} previous downloads" if copied_videos > 0 else "") +
                                       (f"; {failed_downloads} URLs failed." if failed_downloads > 0 else ""))
            self.dataset.update_progress(self.downloaded_videos / self.total_possible_videos)

        # Save some metadata to be able to connect the videos to their source
        metadata = {
            url: {
                "from_dataset": self.source_dataset.key,
                **sets_to_lists(data)
                # TODO: This some shenanigans until I can figure out what to do with the info returned
            } for url, data in urls.items()
        }
        with results_path.joinpath(".metadata.json").open("w", encoding="utf-8") as outfile:
            json.dump(metadata, outfile)

        # Finish up
        self.dataset.update_status(f"Downloaded {self.downloaded_videos} videos" +
                                   (f"; videos copied from {copied_videos} previous downloads" if copied_videos > 0 else "") +
                                   (f"; {failed_downloads} URLs failed." if failed_downloads > 0 else ""), is_final=True)
        self.write_archive_and_finish(results_path, len([x for x in urls.values() if x.get('success')]))

    def yt_dlp_monitor(self, d):
        """
        Can be used to gather information from yt-dlp while downloading
        """
        self.last_dl_status = d

        # Check if Max Video Downloads already reached
        if self.videos_downloaded_from_url != 0 and self.videos_downloaded_from_url >= self.max_videos_per_url:
            # DO NOT RAISE ON 0! (22-12-8 max_videos_per_url should no longer ever be 0)
            raise MaxVideosDownloaded('Max videos for URL reached.')

        # Make sure we can stop downloads
        if self.interrupted:
            raise ProcessorInterruptedException("Interrupted while downloading videos.")

    def yt_dlp_post_monitor(self, d):
        """
        Can be used to gather information from yt-dlp while post processing the downloads
        """
        self.last_post_process_status = d
        if d['status'] == 'finished':  # "downloading", "error", or "finished"
            self.videos_downloaded_from_url += 1
            self.url_files.append({
                "filename": Path(d.get('info_dict').get('_filename')).name,
                "metadata": d.get('info_dict'),
                "success": True
            })

        # Make sure we can stop downloads
        if self.interrupted:
            raise ProcessorInterruptedException("Interrupted while downloading videos.")

    def download_video_with_requests(self, url, results_path, max_video_size, retries=0):
        """
        Download a video with the Python requests library

        :param str url:             Valid URL direct to video source
        :param results_path:        Path to location for video download
        :param int max_video_size:  Maximum size in Bytes for video; 0 allows any size
        :param int retries:         Current number of retries to request video
        :return str:  File name     Returns file name of the video after download
        """
        if retries > 1:
            # Currently, only allow 1 retry with newly formatted URL via InvalidSchema/MissingSchema exception
            raise FailedDownload('Retries exceeded')
        # Open stream
        user_agent = "Mozilla/5.0 (Windows NT 10.0; Win64; x64; rv:107.0) Gecko/20100101 Firefox/107.0"
        try:
            with requests.get(url, stream=True, timeout=20, headers={"User-Agent": user_agent}) as response:
                if 400 <= response.status_code < 500:
                    raise FailedDownload(
                        f"Website denied download request (Code {response.status_code} / Reason {response.reason}): {url}")
                elif response.status_code != 200:
                    raise FailedDownload(f"Unable to obtain URL (Code {response.status_code} / Reason {response.reason}): {url}")

                # Verify video
                # YT-DLP will download images; so we raise them differently
                # TODO: test/research other possible ways to verify video links; watch for additional YT-DLP oddities
                content_type = response.headers.get("Content-Type")
                if not content_type:
                    raise VideoStreamUnavailable(f"Unable to verify video; no Content-Type provided: {url}")
                elif "image" in content_type.lower():
                    raise NotAVideo("Not a Video (%s): %s" % (response.headers["Content-Type"], url))
                elif "video" not in content_type.lower():
                    raise VideoStreamUnavailable(f"Does not appear to be a direct to video link: {url}; "
                                                 f"Content-Type: {response.headers['Content-Type']}")

                extension = response.headers["Content-Type"].split("/")[-1]
                # DEBUG Content-Type
                if extension not in ["mp4", "mp3"]:
                    self.dataset.log(f"DEBUG: Odd extension type {extension}; Notify 4CAT maintainers if video. "
                                     f"Content-Type for url {url}: {response.headers['Content-Type']}")

                # Ensure unique filename
                save_location = url_to_filename(url, extension, results_path)

                # Check video size (after ensuring it is actually a video above)
                if not max_video_size == 0:
                    if response.headers.get("Content-Length", False):
                        if int(response.headers.get("Content-Length")) > (max_video_size * 1000000):  # Use Bytes!
                            raise FilesizeException(
                                f"Video size {response.headers.get('Content-Length')} larger than maximum allowed per 4CAT")
                    # Size unknown
                    elif not self.config.get("video-downloader.allow-unknown-size", False):
                        FilesizeException("Video size unknown; not allowed to download per 4CAT settings")

                # Download video
                self.dataset.update_status(
                    "Downloading %i/%i via requests: %s" % (self.downloaded_videos + 1, self.total_possible_videos, url))
                with open(results_path.joinpath(save_location), "wb") as f:
                    for chunk in response.iter_content(chunk_size=1024 * 1024):
                        if chunk:
                            f.write(chunk)

                # Return filename to add to metadata
                return save_location.name
        except (requests.exceptions.InvalidSchema, requests.exceptions.MissingSchema):
            # Reformat URLs that are missing or have invalid schema
            return self.download_video_with_requests('https://' + url.lstrip(' :/'), results_path, max_video_size, retries=retries+1)

    def collect_video_urls(self):
        """
        Extract video URLs from a dataset

        :return dict:  Dict with URLs as keys and a dict with a "post_ids" key
        as value
        """
        urls = {}
        columns = self.parameters.get("columns")
        if type(columns) == str:
            columns = [columns]

        if not columns:
            raise ProcessorException("No columns selected; cannot collect video urls.")

        self.dataset.update_status("Reading source file")
        for index, post in enumerate(self.source_dataset.iterate_items(self)):
            item_urls = set()
            if index + 1 % 250 == 0:
                self.dataset.update_status(
                    "Extracting video links from item %i/%i" % (index + 1, self.source_dataset.num_rows))

            # loop through all columns and process values for item
            for column in columns:
                value = post.get(column)
                if not value:
                    continue

                video_links = self.identify_video_urls_in_string(value)
                if video_links:
                    item_urls |= set(video_links)

            for item_url in item_urls:
                if item_url not in urls:
                    urls[item_url] = {'post_ids': {post.get('id')}}
                else:
                    urls[item_url]['post_ids'].add(post.get('id'))

        if not urls:
            raise ProcessorException("No video urls identified in provided data.")
        else:
            return urls

    def identify_video_urls_in_string(self, text):
        """
        Search string of text for URLs that may contain video links.

        :param str text:  string that may contain URLs
        :return list:  	  list containing validated URLs to videos
        """
        split_comma = self.parameters.get("split-comma", True)
        if split_comma:
            texts = text.split(",")
        else:
            texts = [text]

        # Currently extracting all links
        urls = set()
        for string in texts:
            urls |= set([url for url in urls_from_text(string)])
        return list(urls)

    def copy_previous_video(self, previous_vid_metadata, staging_area, previous_downloaders):
        """
        Copy existing video to new staging area
        """
        num_copied = 0
        dataset_key = previous_vid_metadata.get("file_dataset_key")
        dataset = [dataset for dataset in previous_downloaders if dataset.key == dataset_key]

        if "files" in previous_vid_metadata:
            files = previous_vid_metadata.get('files')
        elif "filename" in previous_vid_metadata:
            files = [{"filename": previous_vid_metadata.get("filename"), "success": True}]

        if not files:
            raise FailedToCopy(f"No file found in metadata")

        if not dataset:
            raise FailedToCopy(f"Dataset with key {dataset_key} not found")
        else:
            dataset = dataset[0]

        with zipfile.ZipFile(dataset.get_results_path(), "r") as archive_file:
            archive_contents = sorted(archive_file.namelist())

            for file in files:
                if file.get("filename") not in archive_contents:
                    raise FailedToCopy(f"Previously downloaded video {file.get('filename')} not found")

                archive_file.extract(file.get("filename"), staging_area)
                num_copied += 1

        return num_copied


    @staticmethod
    def map_metadata(url, data):
        """
        Iterator to yield modified metadata for CSV

        :param str url:  string that may contain URLs
        :param dict data:  dictionary with metadata collected previously
        :yield dict:  	  iterator containing reformated metadata
        """
        row = {
            "url": url,
            "number_of_posts_with_url": len(data.get("post_ids", [])),
            "post_ids": ", ".join(data.get("post_ids", [])),
            "downloader": data.get("downloader", ""),
            "download_successful": data.get('success', "")
        }

        for file in data.get("files", [{}]):
            row["filename"] = file.get("filename", "N/A")

            yt_dlp_data = file.get("metadata", {})
            for common_column in ["title", "artist", "description", "view_count", "like_count", "repost_count", "comment_count", "uploader", "creator", "uploader_id"]:
                if yt_dlp_data:
                    row[f"extracted_{common_column}"] = yt_dlp_data.get(common_column)
                else:
                    row[f"extracted_{common_column}"] = "N/A"

            row["error"] = data.get("error", "N/A")

            yield row


class DatasetVideoLibrary:

    def __init__(self, current_dataset):
        self.current_dataset = current_dataset
        self.previous_downloaders = self.collect_previous_downloaders()
        self.current_dataset.log(f"Previously video downloaders: {[downloader.key for downloader in self.previous_downloaders]}")

        metadata_files = self.collect_all_metadata_files()

        # Build library
        library = {}
        for metadata_file in metadata_files:
            for url, data in metadata_file[1].items():
                if data.get("success", False):
                    # Always overwrite for success
                    library[url] = {
                        **data,
                        "file_dataset_key": metadata_file[0]
                    }
                elif url not in library:
                    # Do not overwrite failures, but do add if missing
                    library[url] = {
                        **data,
                        "file_dataset_key": metadata_file[0]
                    }

        self.current_dataset.log(f"Total URLs previously seen: {len(library)}")

        self.library = library

    def collect_previous_downloaders(self):
        """
        Check for other video-downloader processors run on the dataset and create library for reference
        """
        #TODO: recursive this so we can check downloads from other filters? NO, make a central point and use the ORIGINAL key

        parent_dataset = self.current_dataset.get_parent()
        # Note: exclude current dataset
        previous_downloaders = [child for child in parent_dataset.children if (child.type == "video-downloader" and child.key != self.current_dataset.key)]

        # Check to see if filtered dataset
        if "copied_from" in parent_dataset.parameters and parent_dataset.is_top_dataset():
            try:
                original_dataset = DataSet(key=parent_dataset.parameters["copied_from"], db=self.current_dataset.db)
                previous_downloaders += [child for child in original_dataset.top_parent().children if
                                         (child.type == "video-downloader" and child.key != self.current_dataset.key)]
            except DataSetException:
                # parent dataset no longer exists!
                pass

        return previous_downloaders

    def collect_metadata_file(self, dataset, staging_area):
        source_file = dataset.get_results_path()
        if not source_file.exists():
            return None

        with zipfile.ZipFile(dataset.get_results_path(), "r") as archive_file:
            archive_contents = sorted(archive_file.namelist())
            if '.metadata.json' not in archive_contents:
                return None

            archive_file.extract(".metadata.json", staging_area)

            with open(staging_area.joinpath(".metadata.json")) as file:
                return json.load(file)

    def collect_all_metadata_files(self):
        import shutil
        metadata_staging_area = self.current_dataset.get_staging_area()

        metadata_files = [(downloader.key, self.collect_metadata_file(downloader, metadata_staging_area)) for downloader in self.previous_downloaders]
        metadata_files = [file for file in metadata_files if file[1] is not None]
        self.current_dataset.log(f"Metadata files collected: {len(metadata_files)}; with {[len(urls[0]) for urls in metadata_files]}")

        # Delete staging area
        shutil.rmtree(metadata_staging_area)

        return metadata_files


class MaxVideosDownloaded(ProcessorException):
    """
    Raise if too many videos have been downloaded and the processor should stop future downloads
    """
    pass


class FailedDownload(ProcessorException):
    """
    Raise if Download failed and will not be tried again
    """
    pass


class VideoStreamUnavailable(ProcessorException):
    """
    Raise request stream does not contain video, BUT URL may be able to be processed by YT-DLP
    """
    pass


class NotAVideo(ProcessorException):
    """
    Raise if we know URL does not contain video OR URL that YT-DLP can handle
    """
    pass


class FilesizeException(ProcessorException):
    """
    Raise if video size does not meet criteria
    """
    pass


class LiveVideoException(ProcessorException):
    """
    Raise if live videos are not allowed
    """
    pass


class FailedToCopy(ProcessorException):
    """
    Raise if unable to copy video from previous dataset
    """
    pass<|MERGE_RESOLUTION|>--- conflicted
+++ resolved
@@ -234,14 +234,8 @@
         :param module:  Module to determine compatibility with
         :return bool:
         """
-<<<<<<< HEAD
-        return (module.type.endswith("-search") or module.is_from_collector()) \
-            and module.get_extension() in ("csv", "ndjson") \
-            and module.type not in ["tiktok-search", "tiktok-urls-search"]
-=======
         return ((module.type.endswith("-search") or module.is_from_collector())
                 and module.type not in ["tiktok-search", "tiktok-urls-search", "telegram-search"])
->>>>>>> 9b662e9f
 
     def process(self):
         """
