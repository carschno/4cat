"""
Download images linked in dataset
"""
import requests
import binascii
import hashlib
import base64
import json
import time
import re

from pathlib import Path
from PIL import Image, UnidentifiedImageError

from lxml import etree
from lxml.cssselect import CSSSelector as css
from io import StringIO, BytesIO

from common.config_manager import config
from common.lib.helpers import UserInput
from backend.lib.processor import BasicProcessor
from common.lib.exceptions import ProcessorInterruptedException

__author__ = "Stijn Peeters, Sal Hagen"
__credits__ = ["Stijn Peeters, Sal Hagen"]
__maintainer__ = "Stijn Peeters, Sal Hagen"
__email__ = "4cat@oilab.eu"

class ImageDownloader(BasicProcessor):
	"""
	Image downloader

	Downloads top images and saves as zip archive
	"""
	type = "image-downloader"  # job type ID
	category = "Visual"  # category
	title = "Download images"  # title displayed in UI
	description = "Download images and store in a a zip file. May take a while to complete as images are retrieved " \
				  "externally. Note that not always all images can be saved. For imgur galleries, only the first " \
				  "image is saved. For animations (GIFs), only the first frame is saved if available. A JSON metadata file " \
				  "is included in the output archive. \n4chan datasets should include the image_md5 column."  # description displayed in UI
	extension = "zip"  # extension of result file, used internally and in UI

	options = {
		"amount": {
			"type": UserInput.OPTION_TEXT,
			"help": "No. of images (max 1000)",
			"default": 100,
			"min": 0,
			"max": 1000
		},
		"columns": {
			"type": UserInput.OPTION_TEXT,
			"help": "Column to get image links from",
			"default": "image_url",
			"inline": True,
			"tooltip": "If column contains a single URL, use that URL; else, try to find image URLs in the column's content"
		},
		"split-comma": {
			"type": UserInput.OPTION_TOGGLE,
			"help": "Split column values by comma?",
			"default": False,
			"tooltip": "If enabled, columns can contain multiple URLs separated by commas, which will be considered "
					   "separately"
		}
	}

	config = {
		"image-downloader.max": {
			"type": UserInput.OPTION_TEXT,
			"coerce_type": int,
			"default": 1000,
			"help": "Max images to download",
			"tooltip": "Only allow downloading up to this many images per batch. Increasing this can easily lead to "
					   "very long-running processors and large datasets."
		}
	}

	@classmethod
	def get_options(cls, parent_dataset=None, user=None):
		"""
		Get processor options

		This method by default returns the class's "options" attribute, or an
		empty dictionary. It can be redefined by processors that need more
		fine-grained options, e.g. in cases where the availability of options
		is partially determined by the parent dataset's parameters.

		:param DataSet parent_dataset:  An object representing the dataset that
		the processor would be run on
		:param User user:  Flask user the options will be displayed for, in
		case they are requested for display in the 4CAT web interface. This can
		be used to show some options only to privileges users.
		"""
		options = cls.options

		# Update the amount max and help from config
		max_number_images = int(config.get('image-downloader.max', 1000, user=user))
		options['amount']['max'] = max_number_images
		options['amount']['help'] = "No. of images (max %s)" % max_number_images

		# Get the columns for the select columns option
		if parent_dataset and parent_dataset.get_columns():
			columns = parent_dataset.get_columns()
			options["columns"]["type"] = UserInput.OPTION_MULTI
			options["columns"]["options"] = {v: v for v in columns}
			# Pick a good default
			if "image_md5" in columns:
				# 4CHAN image column
				options["columns"]["default"] = "image_md5"
			elif "image_url" in columns:
				options["columns"]["default"] = "image_url"
			elif "image" in ''.join(columns):
				# Any image will do
				options["columns"]["default"] = sorted(columns, key=lambda k: "image" in k).pop()
			else:
				options["columns"]["default"] = "body"

		return options

	@classmethod
	def is_compatible_with(cls, module=None, user=None):
		"""
		Allow processor on top image rankings

		:param module: Dataset or processor to determine compatibility with
		"""
<<<<<<< HEAD
		return (module.type == "top-images" or module.type.endswith("search")) \
			   and module.type != "telegram-search" and module.get_extension() in ("csv", "ndjson")
=======
		return (module.type == "top-images" or module.is_from_collector()) \
			   and module.type not in ["tiktok-search", "tiktok-urls-search", "telegram-search"]
>>>>>>> 8c83df72

	def process(self):
		"""
		This takes a 4CAT results file as input, and outputs a zip file with
		images along with a file, .metadata.json, that contains identifying
		information.
		"""

		# Get the source file data path
		top_parent = self.dataset.get_genealogy()[0]
		datasource = top_parent.parameters.get("datasource")
		amount = self.parameters.get("amount", 100)
		split_comma = self.parameters.get("split-comma", False)

		if amount == 0:
			amount = self.config.get('image-downloader.max', 1000)
		columns = self.parameters.get("columns")
		if type(columns) is str:
			columns = [columns]

		# is there anything for us to download?
		if self.source_dataset.num_rows == 0:
			self.dataset.update_status("No images to download.", is_final=True)
			self.dataset.finish(0)
			return

		if not columns:
			self.dataset.update_status("No columns selected; no images extracted.", is_final=True)
			self.dataset.finish(0)
			return

		# prepare
		results_path = self.dataset.get_staging_area()
		self.dataset.log('Staging directory location: %s' % results_path)
		urls = {}
		url_file_map = {}
		file_url_map = {}

		# for image URL extraction, we use the following heuristic:
		# Makes sure that it gets "http://site.com/img.jpg", but also
		# more complicated ones like
		# https://preview.redd.it/3thfhsrsykb61.gif?format=mp4&s=afc1e4568789d2a0095bd1c91c5010860ff76834
		img_link_regex = re.compile(
			r"(?:www\.|https?:\/\/)[^\s\(\)\]\[,']*\.(?:png|jpg|jpeg|gif|gifv)[^\s\(\)\]\[,']*", re.IGNORECASE)

		# Imgur and gfycat links that do not end in an extension are also accepted.
		# These can later be downloaded by adding an extension.
		img_domain_regex = re.compile(r"(?:https:\/\/gfycat\.com\/|https:\/\/imgur\.com\/)[^\s\(\)\]\[,']*",
									  re.IGNORECASE)

		external = None
		if datasource == "4chan" and ("image_md5" in columns or "image_file" in columns):
			external = "boards.fireden.net" if top_parent.parameters.get("board") == "v" else "archive.4plebs.org"

		# first, get URLs to download images from
		self.dataset.update_status("Reading source file")
		item_index = 0
		for item in self.source_dataset.iterate_items(self):
			# note that we do not check if the amount of URLs exceeds the max
			# `amount` of images; images may fail, so the limit is on the
			# amount of downloaded images, not the amount of potentially
			# downloadable image URLs

			item_urls = set()
			if 'ids' in item.keys():
				item_ids = [id for id in item.get('ids').split(',')]
			else:
				item_ids = [item.get("id", item_index)]
			# let's iterate after; otherwise we could do something crazy like start an index at 1
			item_index += 1

			if item_index % 50 == 0:
				self.dataset.update_status("Extracting image links from item %i/%i" % (item_index, self.source_dataset.num_rows))

			# loop through all columns and process values for item
			for column in columns:
				value = item.get(column)
				if not value:
					continue

				# remove all whitespace from beginning and end (needed for single URL check)
				values = [' '.join(str(value).split())]
				if split_comma:
					values = values[0].split(',')

				for value in values:
					if re.match(r"https?://(\S+)$", value):
						# single URL
						item_urls.add(value)
					else:
						# # Debug
						# if re.match(r"https?://[^\s]+", value):
						# 	self.dataset.log("Debug: OLD single detect url %s" % value)

						# search for image URLs in string
						item_urls |= set(img_link_regex.findall(value))
						item_urls |= set(img_domain_regex.findall(value))

			if external:
				# 4chan has a module that saves images locally, so if the columns in
				# the dataset that reference those local images are selected, check
				# if the referenced images aren't available locally. If not, try a
				# public 4chan mirror to see if they may be downloaded there.

				md5 = hashlib.md5()
				md5.update(base64.b64decode(item["image_md5"]))
				extension = item["image_file"].split(".")[-1]

				local_path = Path(config.get('PATH_IMAGES'), md5.hexdigest() + "." + extension)
				if local_path.exists():
					local_path = str(local_path.absolute())
					item_urls.add(local_path)

				else:
					remote_path = "https://%s/_/search/image/%s" % (external, item["image_md5"].replace("/", "_"))
					item_urls.add(remote_path)

			for item_url in item_urls:
				if item_url not in urls:
					urls[item_url] = []

				[urls[item_url].append(id) for id in item_ids]

		if not urls:
			self.dataset.update_status("No image urls identified.", is_final=True)
			self.dataset.finish(0)
			return
		else:
			self.dataset.log('Collected %i image urls.' % len(urls))

		# next, loop through images and download them - until we have as many images
		# as required. Note that images that cannot be downloaded or parsed do
		# not count towards that limit
		downloaded_images = 0
		processed_urls = 0
		failures = []
		for url in urls:
			if downloaded_images >= amount:
				break

			# stop processing if worker has been asked to stop
			if self.interrupted:
				raise ProcessorInterruptedException("Interrupted while downloading images.")

			processed_urls += 1
			self.dataset.update_status("Downloaded %i/%i images; downloading from %s" %
									   (downloaded_images, amount, url))
			self.dataset.update_progress(downloaded_images / amount)

			try:
				# acquire image
				if not url.lower().startswith("http"):
					# This will open filenames (e.g. locally stored images)
					# Note possibly open other things (e.g. ftp?)
					picture = Image.open(url)
					if isinstance(url, Path):
						image_filename = Path(url).name
					else:
						image_filename = url.split("/")[-1].split("?")[0]
				else:
					image, image_filename = self.get_image(url)

					try:
						picture = Image.open(image)
					except UnidentifiedImageError:
						picture = Image.open(image.raw)

			except FileNotFoundError as e:
				# get_image raises FileNotFoundError for many reasons
				failures.append(url)
				continue

			except (UnidentifiedImageError, AttributeError, TypeError) as e:
				self.dataset.log('ERROR: Downloading image %s: %s' % (url, str(e)))
				failures.append(url)
				continue

			# save the image...? avoid overwriting images by appending
			# -[number] to filenames if they already exist
			index = 0
			if not image_filename:
				image_filename = 'image'
			image_filename = Path(image_filename).name[:100]  # no folder shenanigans
			image_stem = Path(image_filename).stem
			image_suffix = Path(image_filename).suffix.lower()
			if not image_suffix or image_suffix not in (".png", ".gif", ".jpeg", ".jpg"):
				# default to PNG
				image_suffix = ".png"

			save_location = results_path.joinpath(image_filename).with_suffix(image_suffix)
			while save_location.exists():
				save_location = results_path.joinpath(image_stem + "-" + str(index) + image_suffix)
				index += 1

			url_file_map[url] = save_location.name
			file_url_map[save_location.name] = url
			try:
				picture.save(str(save_location))
				# Counting is important
				downloaded_images += 1
			except OSError as e:
				# some images may need to be converted to RGB to be saved
				self.dataset.log('ERROR: OSError when saving image %s: %s' % (save_location, e))
				try:
					picture = picture.convert('RGB')
					picture.save(str(results_path.joinpath(image_stem + '.png')))
				except OSError as e:
					self.dataset.log(f"Error '{e}' saving image for {url}, skipping")
					failures.append(url)
					continue
			except ValueError as e:
				self.dataset.log(f"Error '{e}' saving image for {url}, skipping")
				failures.append(url)
				continue

		# save some metadata to be able to connect the images to their source
		# posts again later
		metadata = {
			url: {
				"filename": url_file_map.get(url),
				"success": not url_file_map.get(url) is None and url not in failures,  # skipped and fails are NOT success
				"from_dataset": self.source_dataset.key,
				"post_ids": urls[url]
			} for url in urls
		}
		with results_path.joinpath(".metadata.json").open("w", encoding="utf-8") as outfile:
			json.dump(metadata, outfile)

		self.dataset.log('Downloaded %i images.' % downloaded_images)
		# finish up
		self.dataset.update_status("Compressing images")
		self.write_archive_and_finish(results_path, len([x for x in metadata.values() if x.get("success")]))

	def get_image(self, url):
		"""
		Get image from a generic URL.

		Images from URLs ending in image extensions are attempted to download.
		For imgur and gfycat image URLs, which often do not end in an extension name,
		we try to extrapolate the image file type and the corresponding URL directly to the image.

		:param path:  Path to image, either a local path or a URL
		:return Image:  Image object, or nothing if loading it failed
		:returm str:  	Filename of the image
		"""
		domain = url.split("/")[2].lower()
		url_ext = url.split(".")[-1].lower()
		exts = ["png", "jpg", "jpeg", "gif", "gifv"]

		# Treat imgur and gfycat links a bit differently.
		image_url = url
		if domain in ("www.imgur.com", "imgur.com"):
			# gifv files on imgur are actually small mp4 files. Since
			# downloading videos complicates this and follow-up processors,
			# just save the first frame that imgur also hosts as a .gif file.
			if url_ext == "gifv":
				image_url = url[:-1]

			# Check for image extensions and directly download
			# Some imgur.com links are directly to images (not just i.imgur.com)
			elif any([ext == url_ext for ext in exts]):
				pass

			# If there's not file extension at the end of the url, and the link
			# is a so-called "gallery", use the image's .json endpoint imgur so
			# graciously provides :)
			# We only save the first image of the gallery.
			elif "gallery" in url:
				url += ".json"
				page = self.request_get_w_error_handling(url)

				try:
					imgur_data = page.json()
				except json.JSONDecodeError:
					self.dataset.log("Error loading gallery for image %s, skipping")
					raise FileNotFoundError()

				try:
					image = imgur_data["data"]["image"]["album_images"]["images"][0]
				except KeyError as e:
					raise FileNotFoundError()

				image_url = "https://imgur.com/" + image["hash"] + image["ext"]

			# Handle image preview page
			# Two formats identified: https://imgur.com/a/randomid, https://imgur.com/randomid
			else:
				page = self.request_get_w_error_handling(url)

				try:
					# This seems unlikely to last; could use BeautifulSoup for more dynamic capturing of url
					image_url = \
						page.content.decode('utf-8').split('<meta property="og:image"')[1].split('content="')[1].split('?fb">')[0]
				except IndexError:
					# Noted that image not found pages (no status code of course) will not have this property
					self.dataset.log("Error: IndexError may be 404 for image %s, skipping" % image_url)
					raise FileNotFoundError()
				except UnicodeDecodeError:
					try:
						self.dataset.log("Debug: UnicodeDecodeError detected for image %s" % image_url)
						# Use requests chardet to detect encoding
						page.encoding = page.apparent_encoding
						image_url = \
							page.text.split('<meta property="og:image"')[1].split('content="')[1].split('?fb">')[0]
					except IndexError:
						# Noted that image not found pages (no status code of course) will not have this property
						self.dataset.log("Error: IndexError may be 404 for image %s, skipping" % image_url)
						raise FileNotFoundError()

		elif domain.endswith("gfycat.com") and url_ext not in ("png", "jpg", "jpeg", "gif", "gifv"):
			# For gfycat.com links, just add .gif and download
			image_url = url + ".gif"

		# Get the image!
		if domain.endswith("4plebs.org") or domain.endswith("fireden.net") and image_url:
			image, image_name = self.get_4chan_image(url)
		elif image_url:
			image = self.request_get_w_error_handling(image_url, stream=True, timeout=20, headers={"User-Agent": "Mozilla/5.0 (Macintosh; Intel Mac OS X 10_14_5) AppleWebKit/605.1.15 (KHTML, like Gecko) Version/12.1.1 Safari/605.1.15"})
			# Check if we succeeded; content type should be an image
			if image.status_code != 200 or image.headers.get("content-type", "")[:5] != "image":
				raise FileNotFoundError()
			try:
				image = BytesIO(image.content)
			except requests.exceptions.ConnectionError:
				raise FileNotFoundError()
			image_name = image_url.split("/")[-1].split("?")[0]
		else:
			raise FileNotFoundError()

		return image, image_name

	def get_4chan_image(self, url):
		"""
		Get image from a 4chan archive and save.

		If the path is local, simply read the local path and return an Image
		representing it. If not, attempt to download the image from elsewhere,
		and cache the downloaded result if possible, else discard the file
		afterwards.

		:param url:  Image URL, pointing to a 4chan mirror
		:return Image:  Image object, or nothing if loading it failed
		:return str:	string with the filename of the image
		"""
		rate_regex = re.compile(r"Search limit exceeded. Please wait ([0-9]+) seconds before attempting again.")
		rate_limit = 1 if "fireden.net" in url else 16  # empirically verified

		# get link to image from external HTML search results
		# detect rate limiting and wait until we're good to go again
		headers = {"User-Agent": "Mozilla/5.0 (Macintosh; Intel Mac OS X 10_14_5) AppleWebKit/605.1.15 (KHTML, like Gecko) Version/12.1.1 Safari/605.1.15"}
		page = self.request_get_w_error_handling(url, headers=headers)
		rate_limited = rate_regex.search(page.text)

		while rate_limited:
			self.log.debug("Rate-limited by external source. Waiting %s seconds." % rate_limited[1])
			time.sleep(int(rate_limited[1]))
			page = self.request_get_w_error_handling(url, headers=headers)
			rate_limited = rate_regex.search(page.content.decode("utf-8"))

		if page.status_code != 200:
			self.dataset.log('ERROR: status from url %s: %i %s' % (url, page.status_code, page.reason if hasattr(page, 'reason') else ""))

		# get link to image file from HTML returned
		try:
			parser = etree.HTMLParser()
			tree = etree.parse(StringIO(page.content.decode("utf-8")), parser)
			image_url = css("a.thread_image_link")(tree)[0].get("href")
		except IndexError as e:
			# Check if no results alert found
			if css("div.alert")(tree):
				if "No results found" in ' '.join([i for i in css("div.alert")(tree)[0].itertext()]):
					self.dataset.log("ERROR: Image not found: %s" % url)
					raise FileNotFoundError()
			# This could indicate a change in page layout
			self.dataset.log("ERROR: IndexError while trying to download 4chan image %s: %s" % (url, e))
			raise FileNotFoundError()
		except UnicodeDecodeError:
			self.dataset.log("ERROR: 4chan image search could not be completed for image %s, skipping" % url)
			raise FileNotFoundError()

		# download image itself
		image = self.request_get_w_error_handling(image_url, stream=True, headers=headers)

		# if not available, the thumbnail may be
		if image.status_code != 200:
			self.dataset.log("DEBUG: 4chan image %s status code: %i" % (image_url, image.status_code))
			thumbnail_url = ".".join(image_url.split(".")[:-1]) + "s." + image_url.split(".")[-1]
			image = self.request_get_w_error_handling(thumbnail_url, stream=True, headers=headers)

		if image.status_code != 200:
			self.dataset.log("DEBUG: 4chan image thumbnail %s status code: %i" % (thumbnail_url, image.status_code))
			raise FileNotFoundError()

		try:
			md5 = hashlib.md5()
			based_hash = url.split("/")[-1].split(".")[0].replace("_", "/")
			extension = image_url.split(".")[-1].lower()
			md5.update(base64.b64decode(based_hash))
			file_name = md5.hexdigest() + "." + extension
		except binascii.Error:
			# raised if the base64 value is not actually base64
			# in which case we can't re-generate the hash
			raise FileNotFoundError()

		# avoid getting rate-limited by image source
		time.sleep(rate_limit)

		# cache the image for later, if configured so
		if config.get('PATH_IMAGES'):
			local_path = Path(config.get('PATH_IMAGES'), md5.hexdigest() + "." + extension)
			with open(local_path, 'wb') as outfile:
				for chunk in image.iter_content(1024):
					outfile.write(chunk)

			with open(local_path, 'rb') as infile:
				return BytesIO(infile.read()), file_name
		else:
			return BytesIO(image.content), file_name

	def request_get_w_error_handling(self, url, retries=0, **kwargs):
		"""
		Try requests.get() and raise FileNotFoundError while logging actual
		error in dataset.log().

		Retries ConnectionError three times
		"""
		try:
			response = requests.get(url, **kwargs)
		except requests.exceptions.Timeout as e:
			self.dataset.log("Error: Timeout while trying to download image %s: %s" % (url, e))
			raise FileNotFoundError()
		except requests.exceptions.SSLError as e:
			self.dataset.log("Error: SSLError while trying to download image %s: %s" % (url, e))
			raise FileNotFoundError()
		except requests.exceptions.TooManyRedirects as e:
			self.dataset.log("Error: TooManyRedirects while trying to download image %s: %s" % (url, e))
			raise FileNotFoundError()
		except requests.exceptions.ConnectionError as e:
			if retries < 3:
				response = self.request_get_w_error_handling(url, retries + 1, **kwargs)
			else:
				self.dataset.log("Error: ConnectionError while trying to download image %s: %s" % (url, e))
				raise FileNotFoundError()
		except requests.exceptions.InvalidSchema:
			# not an http url, just skip
			raise FileNotFoundError()

		return response

	@staticmethod
	def map_metadata(url, data):
		"""
		Iterator to yield modified metadata for CSV

		:param str url:  string that may contain URLs
		:param dict data:  dictionary with metadata collected previously
		:yield dict:  	  iterator containing reformated metadata
		"""
		row = {
			"url": url,
			"number_of_posts_with_url": len(data.get("post_ids", [])),
			"post_ids": ", ".join(data.get("post_ids", [])),
			"filename": data.get("filename"),
			"download_successful": data.get('success', "")
		}

		yield row<|MERGE_RESOLUTION|>--- conflicted
+++ resolved
@@ -125,13 +125,8 @@
 
 		:param module: Dataset or processor to determine compatibility with
 		"""
-<<<<<<< HEAD
-		return (module.type == "top-images" or module.type.endswith("search")) \
-			   and module.type != "telegram-search" and module.get_extension() in ("csv", "ndjson")
-=======
 		return (module.type == "top-images" or module.is_from_collector()) \
 			   and module.type not in ["tiktok-search", "tiktok-urls-search", "telegram-search"]
->>>>>>> 8c83df72
 
 	def process(self):
 		"""
