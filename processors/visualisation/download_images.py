--- conflicted
+++ resolved
@@ -129,13 +129,8 @@
 		:param module: Dataset or processor to determine compatibility with
 		"""
 		return (module.type == "top-images" or module.is_from_collector()) \
-<<<<<<< HEAD
-			and module.get_extension() in ("csv", "ndjson") \
-			and module.type not in ["tiktok-search", "tiktok-urls-search", "telegram-search"]
-=======
 			   and module.type not in ["tiktok-search", "tiktok-urls-search", "telegram-search"] \
 			   and module.get_extension() in ("csv", "ndjson")
->>>>>>> 4ba872be
 
 	def process(self):
 		"""
