--- conflicted
+++ resolved
@@ -10,12 +10,7 @@
       - POSTGRES_DB=${POSTGRES_DB}
       - POSTGRES_HOST_AUTH_METHOD=${POSTGRES_HOST_AUTH_METHOD}
     volumes:
-<<<<<<< HEAD
       - 4cat_db:/var/lib/postgresql/data/
-=======
-      - ./data/postgres/:/var/lib/postgresql/data/
-#      - 4cat_db:/var/lib/postgresql/data/
->>>>>>> 00fcf7d2
     healthcheck:
       test: [ "CMD-SHELL", "pg_isready -U $${POSTGRES_USER}" ]
       interval: 5s
@@ -36,19 +31,9 @@
     ports:
       - ${PUBLIC_API_PORT}:4444
     volumes:
-<<<<<<< HEAD
       - 4cat_data:/usr/src/app/data/
       - 4cat_config:/usr/src/app/config/
       - 4cat_logs:/usr/src/app/logs/
-=======
-      - ./data/datasets/:/usr/src/app/data/
-      - ./data/config/:/usr/src/app/config/
-      - ./data/logs/:/usr/src/app/logs/
-#      - 4cat_data:/usr/src/app/data/
-#      - 4cat_config:/usr/src/app/config/
-#      - 4cat_logs:/usr/src/app/logs/
-
->>>>>>> 00fcf7d2
     entrypoint: docker/docker-entrypoint.sh
 
   frontend:
@@ -63,20 +48,10 @@
       - ${PUBLIC_PORT}:5000
       - ${TELEGRAM_PORT}:443
     volumes:
-<<<<<<< HEAD
       - 4cat_data:/usr/src/app/data/
       - 4cat_config:/usr/src/app/config/
       - 4cat_logs:/usr/src/app/logs/
-    command: ["docker/wait-for-backend.sh", "gunicorn", "--worker-tmp-dir", "/dev/shm", "--workers", "2", "--threads", "4", "--worker-class", "gthread", "--access-logfile", "/usr/src/app/logs/access_gunicorn.log", "--log-level", "info", "--bind", "0.0.0.0:5000", "webtool:app"]
-=======
-      - ./data/datasets/:/usr/src/app/data/
-      - ./data/config/:/usr/src/app/config/
-      - ./data/logs/:/usr/src/app/logs/
-#      - 4cat_data:/usr/src/app/data/
-#      - 4cat_config:/usr/src/app/config/
-#      - 4cat_logs:/usr/src/app/logs/
     command: ["docker/wait-for-backend.sh"]
->>>>>>> 00fcf7d2
 
 volumes:
   4cat_db:
