version: '3.6'

services:
  db:
    container_name: 4cat_db
    image: postgres:${POSTGRES_TAG}
    environment:
      - POSTGRES_USER=${POSTGRES_USER}
      - POSTGRES_PASSWORD=${POSTGRES_PASSWORD}
      - POSTGRES_DB=${POSTGRES_DB}
      - POSTGRES_HOST_AUTH_METHOD=${POSTGRES_HOST_AUTH_METHOD}
    volumes:
      - ./data/postgres/:/var/lib/postgresql/data/
#      - 4cat_db:/var/lib/postgresql/data/
    healthcheck:
      test: [ "CMD-SHELL", "pg_isready -U $${POSTGRES_USER}" ]
      interval: 5s
      timeout: 5s
      retries: 5

  backend:
    image: 4cat
    build:
      context: .
      dockerfile: docker/Dockerfile
    container_name: 4cat_backend
    env_file:
      - .env
    depends_on:
      db:
        condition: service_healthy
    ports:
      - ${PUBLIC_API_PORT}:4444
    volumes:
      - ./data/datasets/:/usr/src/app/data/
      - ./data/config/:/usr/src/app/config/
      - ./data/logs/:/usr/src/app/logs/
#      - 4cat_data:/usr/src/app/data/
#      - 4cat_config:/usr/src/app/config/
#      - 4cat_logs:/usr/src/app/logs/

    entrypoint: docker/docker-entrypoint.sh

  frontend:
    image: 4cat
    container_name: 4cat_frontend
    env_file:
      - .env
    depends_on:
      - db
      - backend
    ports:
      - ${PUBLIC_PORT}:5000
      - ${TELEGRAM_PORT}:443
    volumes:
      - ./data/datasets/:/usr/src/app/data/
      - ./data/config/:/usr/src/app/config/
      - ./data/logs/:/usr/src/app/logs/
<<<<<<< HEAD
    command: ["docker/wait-for-backend.sh", "gunicorn", "--worker-tmp-dir", "/dev/shm", "--workers", "8", "--threads", "4", "--worker-class", "gthread", "--access-logfile", "/usr/src/app/logs/access_gunicorn.log", "--log-level", "debug", "--bind", "0.0.0.0:5000", "webtool:app"]
=======
#      - 4cat_data:/usr/src/app/data/
#      - 4cat_config:/usr/src/app/config/
#      - 4cat_logs:/usr/src/app/logs/
    command: ["docker/wait-for-backend.sh"]
>>>>>>> 573f4486

volumes:
  4cat_db:
    name: ${DOCKER_DB_VOL}
  4cat_data:
    name: ${DOCKER_DATA_VOL}
  4cat_config:
    name: ${DOCKER_CONFIG_VOL}
  4cat_logs:
    name: ${DOCKER_LOGS_VOL}<|MERGE_RESOLUTION|>--- conflicted
+++ resolved
@@ -56,14 +56,10 @@
       - ./data/datasets/:/usr/src/app/data/
       - ./data/config/:/usr/src/app/config/
       - ./data/logs/:/usr/src/app/logs/
-<<<<<<< HEAD
-    command: ["docker/wait-for-backend.sh", "gunicorn", "--worker-tmp-dir", "/dev/shm", "--workers", "8", "--threads", "4", "--worker-class", "gthread", "--access-logfile", "/usr/src/app/logs/access_gunicorn.log", "--log-level", "debug", "--bind", "0.0.0.0:5000", "webtool:app"]
-=======
 #      - 4cat_data:/usr/src/app/data/
 #      - 4cat_config:/usr/src/app/config/
 #      - 4cat_logs:/usr/src/app/logs/
     command: ["docker/wait-for-backend.sh"]
->>>>>>> 573f4486
 
 volumes:
   4cat_db:
