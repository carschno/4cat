"""
Search Telegram via API
"""
import traceback
import datetime
import hashlib
import asyncio
import json
import time
import re

from pathlib import Path

from backend.lib.search import Search
from common.lib.exceptions import QueryParametersException, ProcessorInterruptedException, ProcessorException, \
    QueryNeedsFurtherInputException
from common.lib.helpers import convert_to_int, UserInput
from common.lib.item_mapping import MappedItem, MissingMappedField
from common.config_manager import config

from datetime import datetime
from telethon import TelegramClient
from telethon.errors.rpcerrorlist import UsernameInvalidError, TimeoutError, ChannelPrivateError, BadRequestError, \
    FloodWaitError, ApiIdInvalidError, PhoneNumberInvalidError, RPCError
from telethon.tl.functions.channels import GetFullChannelRequest
from telethon.tl.functions.users import GetFullUserRequest
from telethon.tl.types import User



class SearchTelegram(Search):
    """
    Search Telegram via API
    """
    type = "telegram-search"  # job ID
    category = "Search"  # category
    title = "Telegram API search"  # title displayed in UI
    description = "Scrapes messages from open Telegram groups via its API."  # description displayed in UI
    extension = "ndjson"  # extension of result file, used internally and in UI
    is_local = False  # Whether this datasource is locally scraped
    is_static = False  # Whether this datasource is still updated
    
    # cache
    details_cache = None
    failures_cache = None
    eventloop = None
    import_issues = 0
    end_if_rate_limited = 600  # break if Telegram requires wait time above number of seconds

    max_workers = 1
    max_retries = 3
    flawless = 0

    config = {
        "telegram-search.can_query_all_messages": {
            "type": UserInput.OPTION_TOGGLE,
            "help": "Remove message amount limit",
            "default": False,
            "tooltip": "Allows users to query unlimited messages from Telegram. This can lead to HUGE datasets!"
        },
        "telegram-search.max_entities": {
            "type": UserInput.OPTION_TEXT,
            "help": "Max entities to query",
            "coerce_type": int,
            "min": 0,
            "default": 25,
            "tooltip": "Amount of entities that can be queried at a time. Entities are groups or channels. 0 to "
                       "disable limit."
        },
        "telegram-search.max_crawl_depth": {
            "type": UserInput.OPTION_TEXT,
            "help": "Max crawl depth",
            "coerce_type": int,
            "min": 0,
            "default": 0,
            "tooltip": "If higher than 0, 4CAT can automatically add new entities to the query based on forwarded "
                       "messages. Recommended to leave at 0 for most users since this can exponentially increase "
                       "dataset sizes."
        }
    }

    @classmethod
    def get_options(cls, parent_dataset=None, user=None):
        """
        Get processor options

        Just updates the description of the entities field based on the
        configured max entities.

        :param DataSet parent_dataset:  An object representing the dataset that
          the processor would be run on
        :param User user:  Flask user the options will be displayed for, in
          case they are requested for display in the 4CAT web interface. This can
          be used to show some options only to privileges users.
        """
        max_entities = config.get("telegram-search.max_entities", 25, user=user)
        options = {
            "intro": {
                "type": UserInput.OPTION_INFO,
                "help": "Messages are scraped in reverse chronological order: the most recent message for a given entity "
                        "(e.g. a group) will be scraped first.\n\nTo query the Telegram API, you need to supply your [API "
                        "credentials](https://my.telegram.org/apps). 4CAT at this time does not support two-factor "
                        "authentication for Telegram."
            },
            "api_id": {
                "type": UserInput.OPTION_TEXT,
                "help": "API ID",
                "cache": True,
            },
            "api_hash": {
                "type": UserInput.OPTION_TEXT,
                "help": "API Hash",
                "cache": True,
            },
            "api_phone": {
                "type": UserInput.OPTION_TEXT,
                "help": "Phone number",
                "cache": True,
                "default": "+xxxxxxxxxx"
            },
            "divider": {
                "type": UserInput.OPTION_DIVIDER
            },
            "query-intro": {
                "type": UserInput.OPTION_INFO,
                "help": "Separate with commas or line breaks."
            },
            "query": {
                "type": UserInput.OPTION_TEXT_LARGE,
                "help": "Entities to scrape",
                "tooltip": "Separate with commas or line breaks."
            },
            "max_posts": {
                "type": UserInput.OPTION_TEXT,
                "help": "Messages per group",
                "min": 1,
                "max": 50000,
                "default": 10
            },
            "daterange": {
                "type": UserInput.OPTION_DATERANGE,
                "help": "Date range"
            },
            "divider-2": {
                "type": UserInput.OPTION_DIVIDER
            },
            "info-sensitive": {
                "type": UserInput.OPTION_INFO,
                "help": "Your API credentials and phone number **will be sent to the 4CAT server** and will be stored "
                        "there while data is fetched. After the dataset has been created your credentials will be "
                        "deleted from the server, unless you enable the option below. If you want to download images "
                        "attached to the messages in your collected data, you need to enable this option. Your "
                        "credentials will never be visible to other users and can be erased later via the result page."
            },
            "save-session": {
                "type": UserInput.OPTION_TOGGLE,
                "help": "Save session:",
                "default": False
            },
            "resolve-entities-intro": {
                "type": UserInput.OPTION_INFO,
                "help": "4CAT can resolve the references to channels and user and replace the numeric ID with the full "
                        "user, channel or group metadata. Doing so allows one to discover e.g. new relevant groups and "
                        "figure out where or who a message was forwarded from.\n\nHowever, this increases query time and "
                        "for large datasets, increases the chance you will be rate-limited and your dataset isn't able "
                        "to finish capturing. It will also dramatically increase the disk space needed to store the "
                        "data, so only enable this if you really need it!"
            },
            "resolve-entities": {
                "type": UserInput.OPTION_TOGGLE,
                "help": "Resolve references",
                "default": False,
            }
        }

        if max_entities:
            options["query-intro"]["help"] = (f"You can collect messages from up to **{max_entities:,}** entities "
                                              f"(channels or groups) at a time. Separate with line breaks or commas.")

        all_messages = config.get("telegram-search.can_query_all_messages", False, user=user)
        if all_messages:
            if "max" in options["max_posts"]:
                del options["max_posts"]["max"]
        else:
            options["max_posts"]["help"] = (f"Messages to collect per entity. You can query up to "
                                             f"{options['max_posts']['max']:,} messages per entity.")

        if config.get("telegram-search.max_crawl_depth", 0, user=user) > 0:
            options["crawl_intro"] = {
                "type": UserInput.OPTION_INFO,
                "help": "Optionally, 4CAT can 'discover' new entities via forwarded messages; for example, if a "
                        "channel X you are collecting data for contains a message forwarded from channel Y, 4CAT can "
                        "collect messages from both channel X and Y. **Use this feature with caution**, as datasets can "
                        "rapidly grow when adding newly discovered entities to the query this way. Note that dataset "
                        "progress cannot be accurately tracked when you use this feature."
            }
            options["crawl-depth"] = {
                "type": UserInput.OPTION_TEXT,
                "coerce_type": int,
                "min": 0,
                "max": config.get("telegram-search.max_crawl_depth"),
                "default": 0,
                "help": "Crawl depth",
                "tooltip": "How many 'hops' to make when crawling messages. This is the distance from an initial "
                           "query, i.e. at most this many hops can be needed to reach the entity from one of the "
                           "starting entities."
            }
            options["crawl-threshold"] = {
                "type": UserInput.OPTION_TEXT,
                "coerce_type": int,
                "min": 0,
                "default": 5,
                "help": "Crawl threshold",
                "tooltip": "Entities need to be references at least this many times to be added to the query. Only "
                           "references discovered below the max crawl depth are taken into account."
            }

        return options


    def get_items(self, query):
        """
        Execute a query; get messages for given parameters

        Basically a wrapper around execute_queries() to call it with asyncio.

        :param dict query:  Query parameters, as part of the DataSet object
        :return list:  Posts, sorted by thread and post ID, in ascending order
        """
        if "api_phone" not in query or "api_hash" not in query or "api_id" not in query:
            self.dataset.update_status("Could not create dataset since the Telegram API Hash and ID are missing. Try "
                                       "creating it again from scratch.", is_final=True)
            return None

        self.details_cache = {}
        self.failures_cache = set()
        results = asyncio.run(self.execute_queries())

        if not query.get("save-session"):
            self.dataset.delete_parameter("api_hash", instant=True)
            self.dataset.delete_parameter("api_phone", instant=True)
            self.dataset.delete_parameter("api_id", instant=True)

        if self.flawless:
            self.dataset.update_status(f"Dataset completed, but {self.flawless} requested entities were unavailable (they may have "
                                       "been private). View the log file for details.", is_final=True)

        return results

    async def execute_queries(self):
        """
        Get messages for queries

        This is basically what would be done in get_items(), except due to
        Telethon's architecture this needs to be called in an async method,
        which is this one.

        :return list:  Collected messages
        """
        # session file has been created earlier, and we can re-use it here in
        # order to avoid having to re-enter the security code
        query = self.parameters

        session_id = SearchTelegram.create_session_id(query["api_phone"], query["api_id"], query["api_hash"])
        self.dataset.log(f'Telegram session id: {session_id}')
        session_path = Path(config.get("PATH_ROOT")).joinpath(config.get("PATH_SESSIONS"), session_id + ".session")

        client = None

        try:
            client = TelegramClient(str(session_path), int(query.get("api_id")), query.get("api_hash"),
                                    loop=self.eventloop)
            await client.start(phone=SearchTelegram.cancel_start)
        except RuntimeError:
            # session is no longer useable, delete file so user will be asked
            # for security code again. The RuntimeError is raised by
            # `cancel_start()`
            self.dataset.update_status(
                "Session is not authenticated: login security code may have expired. You need to re-enter the security code.",
                is_final=True)

            if client and hasattr(client, "disconnect"):
                await client.disconnect()

            if session_path.exists():
                session_path.unlink()

            return []
        except Exception as e:
            # not sure what exception specifically is triggered here, but it
            # always means the connection failed
            self.log.error(f"Telegram: {e}\n{traceback.format_exc()}")
            self.dataset.update_status("Error connecting to the Telegram API with provided credentials.", is_final=True)
            if client and hasattr(client, "disconnect"):
                await client.disconnect()
            return []

        # ready our parameters
        parameters = self.dataset.get_parameters()
        queries = [query.strip() for query in parameters.get("query", "").split(",")]
        max_items = convert_to_int(parameters.get("items", 10), 10)

        # Telethon requires the offset date to be a datetime date
        max_date = parameters.get("max_date")
        if max_date:
            try:
                max_date = datetime.fromtimestamp(int(max_date))
            except ValueError:
                max_date = None

        # min_date can remain an integer
        min_date = parameters.get("min_date")
        if min_date:
            try:
                min_date = int(min_date)
            except ValueError:
                min_date = None

        posts = []
        try:
            async for post in self.gather_posts(client, queries, max_items, min_date, max_date):
                posts.append(post)
            return posts
        except ProcessorInterruptedException as e:
            raise e
        except Exception as e:
            # catch-all so we can disconnect properly
            # ...should we?
            self.dataset.update_status("Error scraping posts from Telegram")
            self.log.error(f"Telegram scraping error: {traceback.format_exc()}")
            return []
        finally:
            await client.disconnect()

    async def gather_posts(self, client, queries, max_items, min_date, max_date):
        """
        Gather messages for each entity for which messages are requested

        :param TelegramClient client:  Telegram Client
        :param list queries:  List of entities to query (as string)
        :param int max_items:  Messages to scrape per entity
        :param int min_date:  Datetime date to get posts after
        :param int max_date:  Datetime date to get posts before
        :return list:  List of messages, each message a dictionary.
        """
        resolve_refs = self.parameters.get("resolve-entities")

        # Adding flag to stop; using for rate limits
        no_additional_queries = False

        # This is used for the 'crawl' feature so we know at which depth a
        # given entity was discovered
        depth_map = {
            entity: 0 for entity in queries
        }

        crawl_max_depth = self.parameters.get("crawl-depth", 0)
        crawl_msg_threshold = self.parameters.get("crawl-threshold", 10)

        self.dataset.log(f"Max crawl depth: {crawl_max_depth}")
        self.dataset.log(f"Crawl threshold: {crawl_msg_threshold}")

        # this keeps track of how often an entity not in the original query
        # has been mentioned. When crawling is enabled and this exceeds the
        # given threshold, the entity is added to the query
        crawl_references = {}
        queried_entities = list(queries)
        full_query = list(queries)

        # we may not always know the 'entity username' for an entity ID, so
        # keep a reference map as we go
        entity_id_map = {}

        # Collect queries
        # Use while instead of for so we can change queries during iteration
        # this is needed for the 'crawl' feature which can discover new
        # entities during crawl
        processed = 0
        total_messages = 0
        while queries:
            query = queries.pop(0)

            delay = 10
            retries = 0
            processed += 1
            self.dataset.update_progress(processed / len(full_query))

            if no_additional_queries:
                # Note that we are note completing this query
                self.dataset.update_status(f"Rate-limited by Telegram; not executing query {entity_id_map.get(query, query)}")
                continue

            while True:
                self.dataset.update_status(f"Retrieving messages for entity '{entity_id_map.get(query, query)}'")
                try:
                    entity_posts = 0

                    async for message in client.iter_messages(entity=query, offset_date=max_date):
                        entity_posts += 1
<<<<<<< HEAD
                        
                        i += 1
=======
                        total_messages += 1
>>>>>>> e2760335
                        if self.interrupted:
                            raise ProcessorInterruptedException(
                                "Interrupted while fetching message data from the Telegram API")

                        if entity_posts % 100 == 0:
                            self.dataset.update_status(
                                f"Retrieved {entity_posts:,} posts for entity '{entity_id_map.get(query, query)}' ({total_messages:,} total)")

                        if message.action is not None:
                            # e.g. someone joins the channel - not an actual message
                            continue

                        # todo: possibly enrich object with e.g. the name of
                        # the channel a message was forwarded from (but that
                        # needs extra API requests...)
                        serialized_message = SearchTelegram.serialize_obj(message)
<<<<<<< HEAD
=======
                        if "_chat" in serialized_message and query not in entity_id_map and serialized_message["_chat"]["id"] == query:
                            # once we know what a channel ID resolves to, use the username instead so it is easier to
                            # understand for the user
                            entity_id_map[query] = serialized_message["_chat"]["username"]
                            self.dataset.update_status(f"Fetching messages for entity '{entity_id_map[query]}' (channel ID {query})")
>>>>>>> e2760335

                        if resolve_refs:
                            serialized_message = await self.resolve_groups(client, serialized_message)

                        # Stop if we're below the min date
                        if min_date and serialized_message.get("date") < min_date:
                            break

                        # if crawling is enabled, see if we found something to add to the query
                        if crawl_max_depth and (not crawl_msg_threshold or depth_map.get(query) < crawl_msg_threshold):
                            message_fwd = serialized_message.get("fwd_from")
                            fwd_from = None
                            if message_fwd and message_fwd["from_id"] and message_fwd["from_id"].get("_type") == "PeerChannel":
                                # even if we haven't resolved the ID, we can feed the numeric ID
                                # to Telethon! this is nice because it means we don't have to
                                # resolve entities to crawl iteratively
                                fwd_from = int(message_fwd["from_id"]["channel_id"])

                            if fwd_from and fwd_from not in queried_entities and fwd_from not in queries:
                                # new entity discovered!
                                # might be discovered (before collection) multiple times, so retain lowest depth
                                depth_map[fwd_from] = min(depth_map.get(fwd_from, crawl_max_depth), depth_map[query] + 1)
                                if depth_map[query] < crawl_max_depth:
                                    if fwd_from not in crawl_references:
                                        crawl_references[fwd_from] = 0

                                    crawl_references[fwd_from] += 1
                                    if crawl_references[fwd_from] >= crawl_msg_threshold and fwd_from not in queries:
                                        queries.append(fwd_from)
                                        full_query.append(fwd_from)
                                        self.dataset.update_status(f"Discovered new entity {entity_id_map.get(fwd_from, fwd_from)} in {entity_id_map.get(query, query)} at crawl depth {depth_map[query]}, adding to query")

                        yield serialized_message

                        if entity_posts >= max_items:
                            break

                except ChannelPrivateError:
                    self.dataset.update_status(f"Entity {entity_id_map.get(query, query)} is private, skipping")
                    self.flawless += 1

                except (UsernameInvalidError,):
                    self.dataset.update_status(f"Could not scrape entity '{entity_id_map.get(query, query)}', does not seem to exist, skipping")
                    self.flawless += 1

                except FloodWaitError as e:
                    self.dataset.update_status(f"Rate-limited by Telegram: {e}; waiting")
                    if e.seconds < self.end_if_rate_limited:
                        time.sleep(e.seconds)
                        continue
                    else:
                        self.flawless += 1
                        no_additional_queries = True
                        self.dataset.update_status(
                            f"Telegram wait grown larger than {int(e.seconds / 60)} minutes, ending")
                        break

                except BadRequestError as e:
                    self.dataset.update_status(
                        f"Error '{e.__class__.__name__}' while collecting entity {entity_id_map.get(query, query)}, skipping")
                    self.flawless += 1

                except ValueError as e:
                    self.dataset.update_status(f"Error '{e}' while collecting entity {entity_id_map.get(query, query)}, skipping")
                    self.flawless += 1

                except ChannelPrivateError as e:
                    self.dataset.update_status(
                        f"QUERY '{entity_id_map.get(query, query)}' unable to complete due to error {e}. Skipping.")
                    break

                except TimeoutError:
                    if retries < 3:
                        self.dataset.update_status(
                            f"Tried to fetch messages for entity '{entity_id_map.get(query, query)}' but timed out {retries:,} times. Skipping.")
                        self.flawless += 1
                        break

                    self.dataset.update_status(
                        f"Got a timeout from Telegram while fetching messages for entity '{entity_id_map.get(query, query)}'. Trying again in {delay:,} seconds.")
                    time.sleep(delay)
                    delay *= 2
                    continue

                break

    async def resolve_groups(self, client, message):
        """
        Recursively resolve references to groups and users

        :param client:  Telethon client instance
        :param dict message:  Message, as already mapped by serialize_obj
        :return:  Resolved dictionary
        """
        resolved_message = message.copy()
        for key, value in message.items():
            try:
                if type(value) is not dict:
                    # if it's not a dict, we never have to resolve it, as it
                    # does not represent an entity
                    continue

                elif "_type" in value and value["_type"] in ("InputPeerChannel", "PeerChannel"):
                    # forwarded from a channel!
                    if value["channel_id"] in self.failures_cache:
                        continue

                    if value["channel_id"] not in self.details_cache:
                        channel = await client(GetFullChannelRequest(value["channel_id"]))
                        self.details_cache[value["channel_id"]] = SearchTelegram.serialize_obj(channel)

                    resolved_message[key] = self.details_cache[value["channel_id"]]
                    resolved_message[key]["channel_id"] = value["channel_id"]

                elif "_type" in value and value["_type"] == "PeerUser":
                    # a user!
                    if value["user_id"] in self.failures_cache:
                        continue

                    if value["user_id"] not in self.details_cache:
                        user = await client(GetFullUserRequest(value["user_id"]))
                        self.details_cache[value["user_id"]] = SearchTelegram.serialize_obj(user)

                    resolved_message[key] = self.details_cache[value["user_id"]]
                    resolved_message[key]["user_id"] = value["user_id"]
                else:
                    resolved_message[key] = await self.resolve_groups(client, value)

            except (TypeError, ChannelPrivateError, UsernameInvalidError) as e:
                self.failures_cache.add(value.get("channel_id", value.get("user_id")))
                if type(e) in (ChannelPrivateError, UsernameInvalidError):
                    self.dataset.log(f"Cannot resolve entity with ID {value.get('channel_id', value.get('user_id'))} of type {value['_type']} ({e.__class__.__name__}), leaving as-is")
                else:
                    self.dataset.log(f"Cannot resolve entity with ID {value.get('channel_id', value.get('user_id'))} of type {value['_type']}, leaving as-is")

        return resolved_message

    @staticmethod
    def cancel_start():
        """
        Replace interactive phone number input in Telethon

        By default, if Telethon cannot use the given session file to
        authenticate, it will interactively prompt the user for a phone
        number on the command line. That is not useful here, so instead
        raise a RuntimeError. This will be caught below and the user will
        be told they need to re-authenticate via 4CAT.
        """
        raise RuntimeError("Connection cancelled")

    @staticmethod
    def map_item(message):
        """
        Convert Message object to 4CAT-ready data object

        :param Message message:  Message to parse
        :return dict:  4CAT-compatible item object
        """
        if message["_chat"]["username"]:
            # chats can apparently not have usernames???
            # truly telegram objects are way too lenient for their own good
            thread = message["_chat"]["username"]
        elif message["_chat"]["title"]:
            thread = re.sub(r"\s", "", message["_chat"]["title"])
        else:
            # just give up
            thread = "unknown"

        # determine username
        # API responses only include the user *ID*, not the username, and to
        # complicate things further not everyone is a user and not everyone
        # has a username. If no username is available, try the first and
        # last name someone has supplied
        fullname = ""
        username = ""
        user_id = message["_sender"]["id"] if message.get("_sender") else ""
        user_is_bot = message["_sender"].get("bot", False) if message.get("_sender") else ""

        if message.get("_sender") and message["_sender"].get("username"):
            username = message["_sender"]["username"]

        if message.get("_sender") and message["_sender"].get("first_name"):
            fullname += message["_sender"]["first_name"]

        if message.get("_sender") and message["_sender"].get("last_name"):
            fullname += " " + message["_sender"]["last_name"]

        fullname = fullname.strip()

        # determine media type
        # these store some extra information of the attachment in
        # attachment_data. Since the final result will be serialised as a csv
        # file, we can only store text content. As such some media data is
        # serialised as JSON.
        attachment_type = SearchTelegram.get_media_type(message["media"])
        attachment_filename = ""

        if attachment_type == "contact":
            contact_data = ["phone_number", "first_name", "last_name", "vcard", "user_id"]
            if message["media"].get('contact', False):
                # Old datastructure
                attachment = message["media"]["contact"]
            elif all([property in message["media"].keys() for property in contact_data]):
                # New datastructure 2022/7/25
                attachment = message["media"]
            else:
                raise ProcessorException('Cannot find contact data; Telegram datastructure may have changed')
            attachment_data = json.dumps({property: attachment.get(property) for property in contact_data})

        elif attachment_type == "document":
            # videos, etc
            # This could add a separate routine for videos to make them a
            # separate type, which could then be scraped later, etc
            attachment_type = message["media"]["document"]["mime_type"].split("/")[0]
            if attachment_type == "video":
                attachment = message["media"]["document"]
                attachment_data = json.dumps({
                    "id": attachment["id"],
                    "dc_id": attachment["dc_id"],
                    "file_reference": attachment["file_reference"],
                })
            else:
                attachment_data = ""

        # elif attachment_type in ("geo", "geo_live"):
        # untested whether geo_live is significantly different from geo
        #    attachment_data = "%s %s" % (message["geo"]["lat"], message["geo"]["long"])

        elif attachment_type == "photo" or attachment_type == "url" and message["media"]["webpage"].get("photo"):
            # we don't actually store any metadata about the photo, since very
            # little of the metadata attached is of interest. Instead, the
            # actual photos may be downloaded via a processor that is run on the
            # search results
            attachment = message["media"]["photo"] if attachment_type == "photo" else message["media"]["webpage"]["photo"]
            attachment_data = json.dumps({
                "id": attachment["id"],
                "dc_id": attachment["dc_id"],
                "file_reference": attachment["file_reference"],
            })
            attachment_filename = thread + "-" + str(message["id"]) + ".jpeg"

        elif attachment_type == "poll":
            # unfortunately poll results are only available when someone has
            # actually voted on the poll - that will usually not be the case,
            # so we store -1 as the vote count
            attachment = message["media"]
            options = {option["option"]: option["text"] for option in attachment["poll"]["answers"]}
            attachment_data = json.dumps({
                "question": attachment["poll"]["question"],
                "voters": attachment["results"]["total_voters"],
                "answers": [{
                    "answer": options[answer["option"]],
                    "votes": answer["voters"]
                } for answer in attachment["results"]["results"]] if attachment["results"]["results"] else [{
                    "answer": options[option],
                    "votes": -1
                } for option in options]
            })

        else:
            attachment_data = ""

        # was the message forwarded from somewhere and if so when?
        forwarded_timestamp = ""
        forwarded_name = ""
        forwarded_id = ""
        forwarded_username = ""
        if message.get("fwd_from") and "from_id" in message["fwd_from"] and not (
                type(message["fwd_from"]["from_id"]) is int):
            # forward information is spread out over a lot of places
            # we can identify, in order of usefulness: username, full name,
            # and ID. But not all of these are always available, and not
            # always in the same place either
            forwarded_timestamp = int(message["fwd_from"]["date"])
            from_data = message["fwd_from"]["from_id"]

            if from_data:
                forwarded_id = from_data.get("channel_id", from_data.get("user_id", ""))

            if message["fwd_from"].get("from_name"):
                forwarded_name = message["fwd_from"].get("from_name")

            if from_data and from_data.get("from_name"):
                forwarded_name = message["fwd_from"]["from_name"]

            if from_data and ("user" in from_data or "chats" in from_data):
                # 'resolve entities' was enabled for this dataset
                if "user" in from_data:
                    if from_data["user"].get("username"):
                        forwarded_username = from_data["user"]["username"]

                    if from_data["user"].get("first_name"):
                        forwarded_name = from_data["user"]["first_name"]
                    if message["fwd_from"].get("last_name"):
                        forwarded_name += "  " + from_data["user"]["last_name"]

                    forwarded_name = forwarded_name.strip()

                elif "chats" in from_data:
                    channel_id = from_data.get("channel_id")
                    for chat in from_data["chats"]:
                        if chat["id"] == channel_id or channel_id is None:
                            forwarded_username = chat["username"]

        link_title = ""
        link_attached = ""
        link_description = ""
        reactions = ""

        if message.get("media") and message["media"].get("webpage"):
            link_title = message["media"]["webpage"].get("title")
            link_attached = message["media"]["webpage"].get("url")
            link_description = message["media"]["webpage"].get("description")

        if message.get("reactions") and message["reactions"].get("results"):
            for reaction in message["reactions"]["results"]:
<<<<<<< HEAD
                reaction_type = reaction["reaction"]
                if isinstance(reaction_type, dict):
                    reaction_type = reaction_type["emoticon"]
                reactions += reaction_type * reaction["count"]

        is_reply = False
        reply_to = ""
        if message.get("reply_to"):
            is_reply = True
            reply_to = message["reply_to"].get("reply_to_msg_id", "")
=======
                if type(reaction["reaction"]) is dict and "emoticon" in reaction["reaction"]:
                    # Updated to support new reaction datastructure
                    reactions += reaction["reaction"]["emoticon"] * reaction["count"]
                elif type(reaction["reaction"]) is str and "count" in reaction:
                    reactions += reaction["reaction"] * reaction["count"]
                else:
                    # Failsafe; can be updated to support formatting of new datastructures in the future
                    reactions += f"{reaction}, "
>>>>>>> e2760335

        return MappedItem({
            "id": f"{message['_chat']['username']}-{message['id']}",
            "thread_id": thread,
            "chat": message["_chat"]["username"],
            "author": user_id,
            "author_username": username,
            "author_name": fullname,
            "author_is_bot": "yes" if user_is_bot else "no",
            "body": message["message"],
            "body_markdown": message["message_markdown"], 
            "is_reply": is_reply,
            "reply_to": reply_to,
            "views": message["views"] if message["views"] else "",
            "forwards": message.get("forwards", MissingMappedField(0)),
            "reactions": reactions,
            "timestamp": datetime.fromtimestamp(message["date"]).strftime("%Y-%m-%d %H:%M:%S"),
            "unix_timestamp": int(message["date"]),
            "timestamp_edited": datetime.fromtimestamp(message["edit_date"]).strftime("%Y-%m-%d %H:%M:%S") if message[
                "edit_date"] else "",
            "unix_timestamp_edited": int(message["edit_date"]) if message["edit_date"] else "",
            "author_forwarded_from_name": forwarded_name,
            "author_forwarded_from_username": forwarded_username,
            "author_forwarded_from_id": forwarded_id,
            "timestamp_forwarded_from": datetime.fromtimestamp(forwarded_timestamp).strftime(
                "%Y-%m-%d %H:%M:%S") if forwarded_timestamp else "",
            "unix_timestamp_forwarded_from": forwarded_timestamp,
            "link_title": link_title,
            "link_description": link_description,
            "link_attached": link_attached,
            "attachment_type": attachment_type,
            "attachment_data": attachment_data,
            "attachment_filename": attachment_filename
        })

    @staticmethod
    def get_media_type(media):
        """
        Get media type for a Telegram attachment

        :param media:  Media object
        :return str:  Textual identifier of the media type
        """
        try:
            return {
                "NoneType": "",
                "MessageMediaContact": "contact",
                "MessageMediaDocument": "document",
                "MessageMediaEmpty": "",
                "MessageMediaGame": "game",
                "MessageMediaGeo": "geo",
                "MessageMediaGeoLive": "geo_live",
                "MessageMediaInvoice": "invoice",
                "MessageMediaPhoto": "photo",
                "MessageMediaPoll": "poll",
                "MessageMediaUnsupported": "unsupported",
                "MessageMediaVenue": "venue",
                "MessageMediaWebPage": "url"
            }[media.get("_type", None)]
        except (AttributeError, KeyError):
            return ""

    @staticmethod
    def serialize_obj(input_obj):
        """
        Serialize an object as a dictionary

        Telethon message objects are not serializable by themselves, but most
        relevant attributes are simply struct classes. This function replaces
        those that are not with placeholders and then returns a dictionary that
        can be serialized as JSON.

        :param obj:  Object to serialize
        :return:  Serialized object
        """
        scalars = (int, str, float, list, tuple, set, bool)

        if type(input_obj) in scalars or input_obj is None:
            return input_obj

        if type(input_obj) is not dict:
            obj = input_obj.__dict__
        else:
            obj = input_obj.copy()

        mapped_obj = {}

        for item, value in obj.items():
            if type(value) is datetime:
                mapped_obj[item] = value.timestamp()
            elif type(value).__module__ in ("telethon.tl.types", "telethon.tl.custom.forward"):
                mapped_obj[item] = SearchTelegram.serialize_obj(value)
            elif type(value) is list:
                mapped_obj[item] = [SearchTelegram.serialize_obj(item) for item in value]
            elif type(value) is bytes:
                mapped_obj[item] = value.hex()
            elif type(value) not in scalars and value is not None:
                # type we can't make sense of here
                continue
            else:
                mapped_obj[item] = value

        # Add the _type if the original object was a telethon type
        if type(input_obj).__module__ in ("telethon.tl.types", "telethon.tl.custom.forward"):
            mapped_obj["_type"] = type(input_obj).__name__

        # Store the markdown-formatted text
        if type(input_obj).__name__ == "Message":
            mapped_obj["message_markdown"] = input_obj.text

        return mapped_obj

    @staticmethod
    def validate_query(query, request, user):
        """
        Validate Telegram query

        :param dict query:  Query parameters, from client-side.
        :param request:  Flask request
        :param User user:  User object of user who has submitted the query
        :return dict:  Safe query parameters
        """
        # no query 4 u
        if not query.get("query", "").strip():
            raise QueryParametersException("You must provide a search query.")

        if not query.get("api_id", None) or not query.get("api_hash", None) or not query.get("api_phone", None):
            raise QueryParametersException("You need to provide valid Telegram API credentials first.")

        all_posts = config.get("telegram-search.can_query_all_messages", False, user=user)
        max_entities = config.get("telegram-search.max_entities", 25, user=user)

        num_items = query.get("max_posts") if all_posts else min(query.get("max_posts"), SearchTelegram.get_options()["max_posts"]["max"])

        # reformat queries to be a comma-separated list with no wrapping
        # whitespace
        whitespace = re.compile(r"\s+")
        items = whitespace.sub("", query.get("query").replace("\n", ","))
        if max_entities > 0 and len(items.split(",")) > max_entities:
            raise QueryParametersException(f"You cannot query more than {max_entities:,} items at a time.")

        sanitized_items = []
        # handle telegram URLs
        for item in items.split(","):
            if not item.strip():
                continue
            item = re.sub(r"^https?://t\.me/", "", item)
            item = re.sub(r"^/?s/", "", item)
            item = re.sub(r"[/]*$", "", item)
            sanitized_items.append(item)

        # the dates need to make sense as a range to search within
        min_date, max_date = query.get("daterange")

        # now check if there is an active API session
        if not user or not user.is_authenticated or user.is_anonymous:
            raise QueryParametersException("Telegram scraping is only available to logged-in users with personal "
                                           "accounts.")

        # check for the information we need
        session_id = SearchTelegram.create_session_id(query.get("api_phone"), query.get("api_id"),
                                                      query.get("api_hash"))
        user.set_value("telegram.session", session_id)
        session_path = Path(config.get('PATH_ROOT')).joinpath(config.get('PATH_SESSIONS'), session_id + ".session")

        client = None

        # API ID is always a number, if it's not, we can immediately fail
        try:
            api_id = int(query.get("api_id"))
        except ValueError:
            raise QueryParametersException("Invalid API ID.")

        # maybe we've entered a code already and submitted it with the request
        if "option-security-code" in request.form and request.form.get("option-security-code").strip():
            code_callback = lambda: request.form.get("option-security-code")
            max_attempts = 1
        else:
            code_callback = lambda: -1
            # max_attempts = 0 because authing will always fail: we can't wait for
            # the code to be entered interactively, we'll need to do a new request
            # but we can't just immediately return, we still need to call start()
            # to get telegram to send us a code
            max_attempts = 0

        # now try authenticating
        needs_code = False
        try:
            loop = asyncio.new_event_loop()
            asyncio.set_event_loop(loop)
            client = TelegramClient(str(session_path), api_id, query.get("api_hash"), loop=loop)

            try:
                client.start(max_attempts=max_attempts, phone=query.get("api_phone"), code_callback=code_callback)

            except ValueError as e:
                # this happens if 2FA is required
                raise QueryParametersException("Your account requires two-factor authentication. 4CAT at this time "
                                               f"does not support this authentication mode for Telegram. ({e})")
            except RuntimeError as e:
                # A code was sent to the given phone number
                needs_code = True
        except FloodWaitError as e:
            # uh oh, we got rate-limited
            raise QueryParametersException("You were rate-limited and should wait a while before trying again. " +
                                           str(e).split("(")[0] + ".")
        except ApiIdInvalidError as e:
            # wrong credentials
            raise QueryParametersException("Your API credentials are invalid.")
        except PhoneNumberInvalidError as e:
            # wrong phone number
            raise QueryParametersException(
                "The phone number provided is not a valid phone number for these credentials.")
        except RPCError as e:
            # only seen this with an 'UPDATE_APP_TO_LOGIN' status
            raise QueryParametersException(f"Could not verify your authentication. You may need to update your "
                                           f"Telegram app(s) to the latest version to proceed ({e}).")
        except Exception as e:
            # ?
            raise QueryParametersException(
                f"An unexpected error ({e}) occurred and your authentication could not be verified.")
        finally:
            if client:
                client.disconnect()

        if needs_code:
            raise QueryNeedsFurtherInputException(config={
                "code-info": {
                    "type": UserInput.OPTION_INFO,
                    "help": "Please enter the security code that was sent to your Telegram app to continue."
                },
                "security-code": {
                    "type": UserInput.OPTION_TEXT,
                    "help": "Security code",
                    "sensitive": True
                }})

        # simple!
        return {
            "items": num_items,
            "query": ",".join(sanitized_items),
            "board": "",  # needed for web interface
            "api_id": query.get("api_id"),
            "api_hash": query.get("api_hash"),
            "api_phone": query.get("api_phone"),
            "save-session": query.get("save-session"),
            "resolve-entities": query.get("resolve-entities"),
            "min_date": min_date,
            "max_date": max_date,
            "crawl-depth": query.get("crawl-depth"),
            "crawl-threshold": query.get("crawl-threshold")
        }

    @staticmethod
    def create_session_id(api_phone, api_id, api_hash):
        """
        Generate a filename for the session file

        This is a combination of phone number and API credentials, but hashed
        so that one cannot actually derive someone's phone number from it.

        :param str api_phone:  Phone number for API ID
        :param int api_id:  Telegram API ID
        :param str api_hash:  Telegram API Hash
        :return str: A hash value derived from the input
        """
        hash_base = api_phone.strip().replace("+", "") + str(api_id).strip() + api_hash.strip()
        return hashlib.blake2b(hash_base.encode("ascii")).hexdigest()<|MERGE_RESOLUTION|>--- conflicted
+++ resolved
@@ -39,7 +39,7 @@
     extension = "ndjson"  # extension of result file, used internally and in UI
     is_local = False  # Whether this datasource is locally scraped
     is_static = False  # Whether this datasource is still updated
-    
+
     # cache
     details_cache = None
     failures_cache = None
@@ -394,15 +394,9 @@
                 self.dataset.update_status(f"Retrieving messages for entity '{entity_id_map.get(query, query)}'")
                 try:
                     entity_posts = 0
-
                     async for message in client.iter_messages(entity=query, offset_date=max_date):
                         entity_posts += 1
-<<<<<<< HEAD
-                        
-                        i += 1
-=======
                         total_messages += 1
->>>>>>> e2760335
                         if self.interrupted:
                             raise ProcessorInterruptedException(
                                 "Interrupted while fetching message data from the Telegram API")
@@ -419,14 +413,11 @@
                         # the channel a message was forwarded from (but that
                         # needs extra API requests...)
                         serialized_message = SearchTelegram.serialize_obj(message)
-<<<<<<< HEAD
-=======
                         if "_chat" in serialized_message and query not in entity_id_map and serialized_message["_chat"]["id"] == query:
                             # once we know what a channel ID resolves to, use the username instead so it is easier to
                             # understand for the user
                             entity_id_map[query] = serialized_message["_chat"]["username"]
                             self.dataset.update_status(f"Fetching messages for entity '{entity_id_map[query]}' (channel ID {query})")
->>>>>>> e2760335
 
                         if resolve_refs:
                             serialized_message = await self.resolve_groups(client, serialized_message)
@@ -743,18 +734,6 @@
 
         if message.get("reactions") and message["reactions"].get("results"):
             for reaction in message["reactions"]["results"]:
-<<<<<<< HEAD
-                reaction_type = reaction["reaction"]
-                if isinstance(reaction_type, dict):
-                    reaction_type = reaction_type["emoticon"]
-                reactions += reaction_type * reaction["count"]
-
-        is_reply = False
-        reply_to = ""
-        if message.get("reply_to"):
-            is_reply = True
-            reply_to = message["reply_to"].get("reply_to_msg_id", "")
-=======
                 if type(reaction["reaction"]) is dict and "emoticon" in reaction["reaction"]:
                     # Updated to support new reaction datastructure
                     reactions += reaction["reaction"]["emoticon"] * reaction["count"]
@@ -763,7 +742,13 @@
                 else:
                     # Failsafe; can be updated to support formatting of new datastructures in the future
                     reactions += f"{reaction}, "
->>>>>>> e2760335
+
+        is_reply = False
+        reply_to = ""
+
+        if message.get("reply_to"):
+            is_reply = True
+            reply_to = message["reply_to"].get("reply_to_msg_id", "")
 
         return MappedItem({
             "id": f"{message['_chat']['username']}-{message['id']}",
@@ -850,7 +835,6 @@
             obj = input_obj.copy()
 
         mapped_obj = {}
-
         for item, value in obj.items():
             if type(value) is datetime:
                 mapped_obj[item] = value.timestamp()
