"""
Import scraped Instagram data

It's prohibitively difficult to scrape data from Instagram within 4CAT itself
due to its aggressive rate limiting. Instead, import data collected elsewhere.
"""
import datetime
import re

from backend.lib.search import Search
from common.lib.helpers import UserInput
from common.lib.exceptions import WorkerInterruptedException, MapItemException


class SearchInstagram(Search):
    """
    Import scraped Instagram data
    """
    type = "instagram-search"  # job ID
    category = "Search"  # category
    title = "Import scraped Instagram data"  # title displayed in UI
    description = "Import Instagram data collected with an external tool such as Zeeschuimer."  # description displayed in UI
    extension = "ndjson"  # extension of result file, used internally and in UI
    is_from_extension = True

    # not available as a processor for existing datasets
    accepts = [None]
    references = [
        "[Zeeschuimer browser extension](https://github.com/digitalmethodsinitiative/zeeschuimer)",
        "[Worksheet: Capturing TikTok data with Zeeschuimer and 4CAT](https://tinyurl.com/nmrw-zeeschuimer-tiktok) (also covers usage with Instagram)"
    ]

    # some magic numbers instagram uses
    MEDIA_TYPE_PHOTO = 1
    MEDIA_TYPE_VIDEO = 2
    MEDIA_TYPE_CAROUSEL = 8

    def get_items(self, query):
        """
        Run custom search

        Not available for Instagram
        """
        raise NotImplementedError("Instagram datasets can only be created by importing data from elsewhere")


    @staticmethod
    def map_item(item):
        """
        Map Instagram item

        Instagram importing is a little bit roundabout since we can expect
        input in two separate and not completely overlapping formats - an "edge
        list" or an "item list", and posts are structured differently between
        those, and do not contain the same data. So we find a middle ground
        here... each format has its own handler function

        :param dict item:  Item to map
        :return:  Mapped item
        """
<<<<<<< HEAD
        if (item.get("product_type", "") == "ad") or \
                (item.get("link", "").startswith("https://www.facebook.com/ads/ig_redirect")):
            # These are ads
            raise MapItemException("appears to be Instagram ad, check raw data to confirm and ensure ZeeSchuimer is up to date.")

        is_graph_response = "__typename" in item
=======
        link = item.get("link", "")
        if (item.get("product_type", "") == "ad") or \
                (link and link.startswith("https://www.facebook.com/ads/ig_redirect")):
            # These are ads
            raise MapItemException("appears to be Instagram ad, check raw data to confirm and ensure ZeeSchuimer is up to date.")

        is_graph_response = "__typename" in item and item["__typename"] not in ("XDTMediaDict",)
>>>>>>> 90a126b3

        if is_graph_response:
            return SearchInstagram.parse_graph_item(item)
        else:
            return SearchInstagram.parse_itemlist_item(item)

    @staticmethod
    def parse_graph_item(node):
        """
        Parse Instagram post in Graph format

        :param node:  Data as received from Instagram
        :return dict:  Mapped item
        """
        try:
            caption = node["edge_media_to_caption"]["edges"][0]["node"]["text"]
        except IndexError:
            caption = ""

        num_media = 1 if node["__typename"] != "GraphSidecar" else len(node["edge_sidecar_to_children"]["edges"])

        # get media url
        # for carousels, get the first media item, for videos, get the video
        # url, for photos, get the highest resolution
        if node["__typename"] == "GraphSidecar":
            media_node = node["edge_sidecar_to_children"]["edges"][0]["node"]
        else:
            media_node = node

        if media_node["__typename"] == "GraphVideo":
            media_url = media_node["video_url"]
        elif media_node["__typename"] == "GraphImage":
            resources = media_node.get("display_resources", media_node.get("thumbnail_resources"))
            try:
                media_url = resources.pop()["src"]
            except AttributeError:
                media_url = media_node.get("display_url", "")
        else:
            media_url = media_node["display_url"]

        # type, 'mixed' means carousel with video and photo
        type_map = {"GraphSidecar": "photo", "GraphVideo": "video"}
        if node["__typename"] != "GraphSidecar":
            media_type = type_map.get(node["__typename"], "unknown")
        else:
            media_types = set([s["node"]["__typename"] for s in node["edge_sidecar_to_children"]["edges"]])
            media_type = "mixed" if len(media_types) > 1 else type_map.get(media_types.pop(), "unknown")

        location = {"name": "", "latlong": "", "city": ""}
        # location has 'id', 'has_public_page', 'name', and 'slug' keys in tested examples; no lat long or "city" though name seems
        if node.get("location"):
            location["name"] = node["location"].get("name")
            # Leaving this though it does not appear to be used in this type; maybe we'll be surprised in the future...
            location["latlong"] = str(node["location"]["lat"]) + "," + str(node["location"]["lng"]) if node[
                "location"].get("lat") else ""
            location["city"] = node["location"].get("city")

        mapped_item = {
            "id": node["shortcode"],
            "thread_id": node["shortcode"],
            "parent_id": node["shortcode"],
            "body": caption,
            "author": node["owner"]["username"],
            "timestamp": datetime.datetime.fromtimestamp(node["taken_at_timestamp"]).strftime("%Y-%m-%d %H:%M:%S"),
            "author_fullname": node["owner"].get("full_name", ""),
            "author_avatar_url": node["owner"].get("profile_pic_url", ""),
            "type": media_type,
            "url": "https://www.instagram.com/p/" + node["shortcode"],
            "image_url": node["display_url"],
            "media_url": media_url,
            "hashtags": ",".join(re.findall(r"#([^\s!@#$%ˆ&*()_+{}:\"|<>?\[\];'\,./`~']+)", caption)),
            # "usertags": ",".join(
            #     [u["node"]["user"]["username"] for u in node["edge_media_to_tagged_user"]["edges"]]),
            "num_likes": node["edge_media_preview_like"]["count"],
            "num_comments": node.get("edge_media_preview_comment", {}).get("count", 0),
            "num_media": num_media,
            "location_name": location["name"],
            "location_latlong": location["latlong"],
            "location_city": location["city"],
            "unix_timestamp": node["taken_at_timestamp"]
        }

        return mapped_item

    @staticmethod
    def parse_itemlist_item(node):
        """
        Parse Instagram post in 'item list' format

        :param node:  Data as received from Instagram
        :return dict:  Mapped item
        """
        num_media = 1 if node["media_type"] != SearchInstagram.MEDIA_TYPE_CAROUSEL else len(node["carousel_media"])
        caption = "" if not node.get("caption") else node["caption"]["text"]

        # get media url
        # for carousels, get the first media item, for videos, get the video
        # url, for photos, get the highest resolution
        if node["media_type"] == SearchInstagram.MEDIA_TYPE_CAROUSEL:
            media_node = node["carousel_media"][0]
        else:
            media_node = node

        if media_node["media_type"] == SearchInstagram.MEDIA_TYPE_VIDEO:
            media_url = media_node["video_versions"][0]["url"]
            if "image_versions2" in media_node:
                display_url = media_node["image_versions2"]["candidates"][0]["url"]
            else:
                # no image links at all :-/
                # video is all we have
                display_url = media_node["video_versions"][0]["url"]
        elif media_node["media_type"] == SearchInstagram.MEDIA_TYPE_PHOTO:
            media_url = media_node["image_versions2"]["candidates"][0]["url"]
            display_url = media_url
        else:
            media_url = ""
            display_url = ""

        # type, 'mixed' means carousel with video and photo
        type_map = {SearchInstagram.MEDIA_TYPE_PHOTO: "photo", SearchInstagram.MEDIA_TYPE_VIDEO: "video"}
        if node["media_type"] != SearchInstagram.MEDIA_TYPE_CAROUSEL:
            media_type = type_map.get(node["media_type"], "unknown")
        else:
            media_types = set([s["media_type"] for s in node["carousel_media"]])
            media_type = "mixed" if len(media_types) > 1 else type_map.get(media_types.pop(), "unknown")

        if "comment_count" in node:
            num_comments = node["comment_count"]
        elif "comments" in node and type(node["comments"]) is list:
            num_comments = len(node["comments"])
        else:
            num_comments = -1

        location = {"name": "", "latlong": "", "city": ""}
        if node.get("location"):
            location["name"] = node["location"].get("name")
            location["latlong"] = str(node["location"]["lat"]) + "," + str(node["location"]["lng"]) if node[
                "location"].get("lat") else ""
            location["city"] = node["location"].get("city")

        mapped_item = {
            "id": node["code"],
            "thread_id": node["code"],
            "parent_id": node["code"],
            "body": caption,
            "author": node["user"]["username"],
            "author_fullname": node["user"]["full_name"],
            "author_avatar_url": node["user"]["profile_pic_url"],
            "timestamp": datetime.datetime.fromtimestamp(node["taken_at"]).strftime("%Y-%m-%d %H:%M:%S"),
            "type": media_type,
            "url": "https://www.instagram.com/p/" + node["code"],
            "image_url": display_url,
            "media_url": media_url,
            "hashtags": ",".join(re.findall(r"#([^\s!@#$%ˆ&*()_+{}:\"|<>?\[\];'\,./`~']+)", caption)),
            # "usertags": ",".join(
            #     [u["node"]["user"]["username"] for u in node["edge_media_to_tagged_user"]["edges"]]),
            "num_likes": node["like_count"],
            "num_comments": num_comments,
            "num_media": num_media,
            "location_name": location["name"],
            "location_latlong": location["latlong"],
            "location_city": location["city"],
            "unix_timestamp": node["taken_at"]
        }

        return mapped_item<|MERGE_RESOLUTION|>--- conflicted
+++ resolved
@@ -58,14 +58,6 @@
         :param dict item:  Item to map
         :return:  Mapped item
         """
-<<<<<<< HEAD
-        if (item.get("product_type", "") == "ad") or \
-                (item.get("link", "").startswith("https://www.facebook.com/ads/ig_redirect")):
-            # These are ads
-            raise MapItemException("appears to be Instagram ad, check raw data to confirm and ensure ZeeSchuimer is up to date.")
-
-        is_graph_response = "__typename" in item
-=======
         link = item.get("link", "")
         if (item.get("product_type", "") == "ad") or \
                 (link and link.startswith("https://www.facebook.com/ads/ig_redirect")):
@@ -73,7 +65,6 @@
             raise MapItemException("appears to be Instagram ad, check raw data to confirm and ensure ZeeSchuimer is up to date.")
 
         is_graph_response = "__typename" in item and item["__typename"] not in ("XDTMediaDict",)
->>>>>>> 90a126b3
 
         if is_graph_response:
             return SearchInstagram.parse_graph_item(item)
