--- conflicted
+++ resolved
@@ -70,7 +70,6 @@
 				items = self.import_from_file(query_parameters.get("file"))
 			else:
 				items = self.search(query_parameters)
-<<<<<<< HEAD
 		except WorkerInterruptedException:
 			raise ProcessorInterruptedException("Interrupted while collecting data, trying again later.")
 
@@ -84,20 +83,6 @@
 				num_items = self.items_to_ndjson(items, results_file)
 			elif self.extension == "zip":
 				num_items = self.items_to_archive(items, results_file)
-=======
-
-		except WorkerInterruptedException:
-			raise ProcessorInterruptedException("Interrupted while collecting data, trying again later.")
-
-		# Write items to file and update the DataBase status to finished
-		num_items = 0
-		if items:
-			self.dataset.update_status("Writing collected data to dataset file")
-			if results_file.suffix == ".ndjson":
-				num_items = self.items_to_ndjson(items, results_file)
-			elif results_file.suffix == ".csv":
-				num_items = self.items_to_csv(items, results_file)
->>>>>>> 40d96d08
 			else:
 				raise NotImplementedError("Datasource query cannot be saved as %s file" % results_file.suffix)
 
@@ -416,19 +401,11 @@
 		# handle the various search scope options after retrieving initial item
 		# list
 		if query.get("search_scope", None) == "dense-threads":
-<<<<<<< HEAD
 			# dense threads - all posts in all threads in which the requested
 			# proportion of posts matches
 			# first, get amount of posts for all threads in which matching
 			# posts occur and that are long enough
 			thread_ids = tuple([item["thread_id"] for item in items])
-=======
-			# dense threads - all items in all threads in which the requested
-			# proportion of items matches
-			# first, get amount of items for all threads in which matching
-			# items occur and that are long enough
-			thread_ids = tuple([post["thread_id"] for post in items])
->>>>>>> 40d96d08
 			self.dataset.update_status("Retrieving thread metadata for %i threads" % len(thread_ids))
 			try:
 				min_length = int(query.get("scope_length", 30))
@@ -439,17 +416,10 @@
 
 			# determine how many matching items occur per thread in the initial
 			# data set
-<<<<<<< HEAD
-			posts_per_thread = {}
-			for post in items:
-				if post["thread_id"] not in posts_per_thread:
-					posts_per_thread[post["thread_id"]] = 0
-=======
 			items_per_thread = {}
 			for item in items:
 				if item["thread_id"] not in items_per_thread:
 					items_per_thread[item["thread_id"]] = 0
->>>>>>> 40d96d08
 
 				items_per_thread[item["thread_id"]] += 1
 
@@ -478,35 +448,22 @@
 				return None
 
 			if qualifying_thread_ids:
-<<<<<<< HEAD
-				self.dataset.update_status("Fetching all posts in %i threads" % len(qualifying_thread_ids))
-=======
 				self.dataset.update_status("Fetching all items in %i threads" % len(qualifying_thread_ids))
->>>>>>> 40d96d08
 				items = self.fetch_threads(tuple(qualifying_thread_ids))
 			else:
 				self.dataset.update_status("No threads matched the full thread search parameters.")
 				return None
 
 		elif query.get("search_scope", None) == "full-threads":
-<<<<<<< HEAD
-			# get all post in threads containing at least one matching post
-			thread_ids = tuple(set([post["thread_id"] for post in items]))
-=======
 			# get all items in threads containing at least one matching item
 			thread_ids = tuple(set([item["thread_id"] for item in items]))
->>>>>>> 40d96d08
 			if len(thread_ids) > 25000:
 				self.dataset.update_status(
 					"Too many matching threads (%i) to get full thread data for, aborting. Please try again with a narrower query." % len(
 						thread_ids))
 				return None
 
-<<<<<<< HEAD
-			self.dataset.update_status("Retrieving all posts from %i threads" % len(thread_ids))
-=======
 			self.dataset.update_status("Retrieving all items from %i threads" % len(thread_ids))
->>>>>>> 40d96d08
 			items = self.fetch_threads(thread_ids)
 
 		elif mode == "complex":
