--- conflicted
+++ resolved
@@ -36,12 +36,8 @@
                 </div>
 
                 <div id="data-options">
-<<<<<<< HEAD
                     {% if __user_config("ui.offer_hashing") %}
-                    <p class="form-intro">4CAT can remove information it identifies as relating to an item's author, or
-=======
                     <p class="form-intro dataset-anonymisation">4CAT can remove information it identifies as relating to an item's author, or
->>>>>>> 6c2442e2
                         replace it with a <a href="https://techterms.com/definition/hash">hashed</a> value. Other
                         personal information may persist; it is your responsibility to further anonymise data where
                         appropriate.</p>
@@ -65,11 +61,8 @@
                         </div>
                         <p role="tooltip" id="tooltip-dataset-private">This will only hide your dataset from other users. It will NOT encrypt your data and server administrators will still be able to view it. If you are working with sensitive data, you should consider running your own 4CAT instance.</p>
                     </div>
-<<<<<<< HEAD
                     {% endif %}
-=======
                     {% if __user_config("ui.option_email") in ["both", "datasources_only"] and __user_config("mail.server") %}
->>>>>>> 6c2442e2
                     <div class="form-element">
                         <label for="data-email-complete">Receive email on completion:</label>
                         <div class="filter-parameters">
