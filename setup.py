--- conflicted
+++ resolved
@@ -47,11 +47,8 @@
 	"PyTumblr==0.1.0",
 	"requests~=2.27",
 	"requests_futures",
-<<<<<<< HEAD
 	"scikit_learn",
 	"selenium==4.3.0",
-=======
->>>>>>> e3c9ea57
 	"scenedetect==0.6.0.3",
 	"scikit-learn",
 	"scipy==1.10.1",
