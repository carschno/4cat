FROM python:3.8-slim AS compile-image

RUN apt-get update && apt install -y \
    # General requirements:
    libpq-dev \
    python3-dev \
    python3-pip

# Set working directory
WORKDIR /usr/src/app

# Make and use virtual environment
RUN python3 -m venv /opt/venv
ENV PATH="/opt/venv/bin:$PATH"

# Install dependencies
RUN pip3 install --upgrade pip
COPY ./requirements.txt /usr/src/app/requirements.txt
COPY ./setup.py /usr/src/app/setup.py
COPY ./VERSION /usr/src/app/VERSION
COPY ./README.md /usr/src/app/README.md
RUN mkdir /usr/src/app/backend
RUN mkdir /usr/src/app/webtool
RUN mkdir /usr/src/app/datasources
RUN pip3 install -r requirements.txt

# Install frontend Docker requirements
RUN pip3 install gunicorn

# Build image from compile-image
FROM python:3.8-slim AS build-image
COPY --from=compile-image /opt/venv /opt/venv
# Make virtual env available
<<<<<<< HEAD
ENV PATH="/opt/venv/bin:$PATH"
# python stdout and stderr to terminal
ENV PYTHONUNBUFFERED=1
=======
ENV PATH="/opt/venv/bin:$PATH" PYTHONUNBUFFERED=1
>>>>>>> 39a7cb5f

RUN apt-get update && apt install -y \
    # Called in docker-entrypoint.sh:
    curl \
    netcat \
    postgresql-client \
    postgresql-server-dev-all \
    # Called by 4CAT:
    git \
    # Needed for video processing only (and only technically on backend)
    ffmpeg

# Set working directory
WORKDIR /usr/src/app

# Copy project
COPY . /usr/src/app/

# Permission
RUN chmod +x docker/wait-for-backend.sh docker/docker-entrypoint.sh<|MERGE_RESOLUTION|>--- conflicted
+++ resolved
@@ -31,13 +31,7 @@
 FROM python:3.8-slim AS build-image
 COPY --from=compile-image /opt/venv /opt/venv
 # Make virtual env available
-<<<<<<< HEAD
-ENV PATH="/opt/venv/bin:$PATH"
-# python stdout and stderr to terminal
-ENV PYTHONUNBUFFERED=1
-=======
 ENV PATH="/opt/venv/bin:$PATH" PYTHONUNBUFFERED=1
->>>>>>> 39a7cb5f
 
 RUN apt-get update && apt install -y \
     # Called in docker-entrypoint.sh:
