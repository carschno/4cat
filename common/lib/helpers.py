"""
Miscellaneous helper functions for the 4CAT backend
"""
import hashlib
import subprocess
import requests
import datetime
import smtplib
import fnmatch
import socket
import copy
import time
import json
import math
import ssl
import re
import os
import io

from collections.abc import MutableMapping
from html.parser import HTMLParser
from urllib.parse import urlparse, urlunparse
from calendar import monthrange

from common.lib.user_input import UserInput
from common.config_manager import config


def init_datasource(database, logger, queue, name):
    """
    Initialize data source

    Queues jobs to scrape the boards that were configured to be scraped in the
    4CAT configuration file. If none were configured, nothing happens.

    :param Database database:  Database connection instance
    :param Logger logger:  Log handler
    :param JobQueue queue:  Job Queue instance
    :param string name:  ID of datasource that is being initialised
    """
    pass

# I was not completely happy with how either expand_url_shorteners or download_images was working
# so I am trying regex. Plus we should have this as a helper function I think.
# https://stackoverflow.com/questions/6038061/regular-expression-to-find-urls-within-a-string
def extract_urls_from_string(text_with_urls, return_type='string'):
    """
    Take a string, return a list of any urls in it.

    :param string text_with_urls: A string of text
    :return list: A list of urls
    """
    link_regex_pattern = re.compile(r"(http|ftp|https):\/\/([\w_-]+(?:(?:\.[\w_-]+)+))([\w.,@?^=%&:\/~+#-]*[\w@?^=%&\/~+#-])", re.IGNORECASE)
    urls = link_regex_pattern.findall(text_with_urls)

    if return_type == 'string':
        return [url[0] + '://' + ''.join(url[1:]) for url in urls]
    elif return_type == 'tuple':
        return urls

def strip_tags(html, convert_newlines=True):
    """
    Strip HTML from a string

    :param html: HTML to strip
    :param convert_newlines: Convert <br> and </p> tags to \n before stripping
    :return: Stripped HTML
    """
    if not html:
        return ""

    deduplicate_newlines = re.compile(r"\n+")

    if convert_newlines:
        html = html.replace("<br>", "\n").replace("</p>", "</p>\n")
        html = deduplicate_newlines.sub("\n", html)

    class HTMLStripper(HTMLParser):
        def __init__(self):
            super().__init__()
            self.reset()
            self.strict = False
            self.convert_charrefs = True
            self.fed = []

        def handle_data(self, data):
            self.fed.append(data)

        def get_data(self):
            return "".join(self.fed)

    stripper = HTMLStripper()
    stripper.feed(html)
    return stripper.get_data()


def sniff_encoding(file):
    """
    Determine encoding from raw file bytes

    Currently only distinguishes UTF-8 and UTF-8 with BOM

    :param file:
    :return:
    """
    if type(file) == bytearray:
        maybe_bom = file[:3]
    elif hasattr(file, "getbuffer"):
        buffer = file.getbuffer()
        maybe_bom = buffer[:3].tobytes()
    elif hasattr(file, "peek"):
        buffer = file.peek(32)
        maybe_bom = buffer[:3]
    else:
        maybe_bom = False

    return "utf-8-sig" if maybe_bom == b"\xef\xbb\xbf" else "utf-8"


def get_git_branch():
    """
    Get current git branch

    If the 4CAT root folder is a git repository, this function will return the
    name of the currently checked-out branch. If the folder is not a git
    repository or git is not installed an empty string is returned.
    """
    try:
        cwd = os.getcwd()
        os.chdir(config.get('PATH_ROOT'))
        branch = subprocess.run(["git", "branch", "--show-current"], stdout=subprocess.PIPE)
        os.chdir(cwd)
        if branch.returncode != 0:
            raise ValueError()
        return branch.stdout.decode("utf-8").strip()
    except (subprocess.SubprocessError, ValueError, FileNotFoundError):
        return ""


def get_software_commit():
    """
    Get current 4CAT commit hash

    Reads a given version file and returns the first string found in there
    (up until the first space). On failure, return an empty string.

    Use `get_software_version()` instead if you need the release version
    number rather than the precise commit hash.

    If no version file is available, run `git show` to test if there is a git
    repository in the 4CAT root folder, and if so, what commit is currently
    checked out in it.

    :return str:  4CAT git commit hash
    """
    versionpath = config.get('PATH_ROOT').joinpath(config.get('path.versionfile'))

    if versionpath.exists() and not versionpath.is_file():
        return ""

    if not versionpath.exists():
        # try git command line within the 4CAT root folder
        # if it is a checked-out git repository, it will tell us the hash of
        # the currently checked-out commit
        try:
            cwd = os.getcwd()
            os.chdir(config.get('PATH_ROOT'))
            show = subprocess.run(["git", "show"], stderr=subprocess.PIPE, stdout=subprocess.PIPE)
            os.chdir(cwd)
            if show.returncode != 0:
                raise ValueError()
            return show.stdout.decode("utf-8").split("\n")[0].split(" ")[1]
        except (subprocess.SubprocessError, IndexError, TypeError, ValueError, FileNotFoundError):
            return ""

    try:
        with open(versionpath, "r", encoding="utf-8", errors="ignore") as versionfile:
            version = versionfile.readline().split(" ")[0]
            return version
    except OSError:
        return ""

def get_software_version():
    """
    Get current 4CAT version

    This is the actual software version, i.e. not the commit hash (see
    `get_software_hash()` for that). The current version is stored in a file
    with a canonical location: if the file doesn't exist, an empty string is
    returned.

    :return str:  Software version, for example `1.37`.
    """
    current_version_file = config.get("PATH_ROOT").joinpath("config/.current-version")
    if not current_version_file.exists():
        return ""

    with current_version_file.open() as infile:
        return infile.readline().strip()

def get_github_version(timeout=5):
    """
    Get latest release tag version from GitHub

    Will raise a ValueError if it cannot retrieve information from GitHub.

    :param int timeout:  Timeout in seconds for HTTP request

    :return tuple:  Version, e.g. `1.26`, and release URL.
    """
    repo_url = config.get("4cat.github_url")
    if not repo_url.endswith("/"):
        repo_url += "/"

    repo_id = re.sub(r"(\.git)?/?$", "", re.sub(r"^https?://(www\.)?github\.com/", "", repo_url))

    api_url = "https://api.github.com/repos/%s/releases/latest" % repo_id
    response = requests.get(api_url, timeout=timeout)
    response = response.json()
    if response.get("message") == "Not Found":
        raise ValueError("Invalid GitHub URL or repository name")

    latest_tag = response.get("tag_name", "unknown")
    if latest_tag.startswith("v"):
        latest_tag = re.sub(r"^v", "", latest_tag)

    return (latest_tag, response.get("html_url"))


def convert_to_int(value, default=0):
    """
    Convert a value to an integer, with a fallback

    The fallback is used if an Error is thrown during converstion to int.
    This is a convenience function, but beats putting try-catches everywhere
    we're using user input as an integer.

    :param value:  Value to convert
    :param int default:  Default value, if conversion not possible
    :return int:  Converted value
    """
    try:
        return int(value)
    except (ValueError, TypeError):
        return default


def timify_long(number):
    """
    Make a number look like an indication of time

    :param number:  Number to convert. If the number is larger than the current
    UNIX timestamp, decrease by that amount
    :return str: A nice, string, for example `1 month, 3 weeks, 4 hours and 2 minutes`
    """
    number = int(number)

    components = []
    if number > time.time():
        number = time.time() - number

    month_length = 30.42 * 86400
    months = math.floor(number / month_length)
    if months:
        components.append("%i month%s" % (months, "s" if months != 1 else ""))
        number -= (months * month_length)

    week_length = 7 * 86400
    weeks = math.floor(number / week_length)
    if weeks:
        components.append("%i week%s" % (weeks, "s" if weeks != 1 else ""))
        number -= (weeks * week_length)

    day_length = 86400
    days = math.floor(number / day_length)
    if days:
        components.append("%i day%s" % (days, "s" if days != 1 else ""))
        number -= (days * day_length)

    hour_length = 3600
    hours = math.floor(number / hour_length)
    if hours:
        components.append("%i hour%s" % (hours, "s" if hours != 1 else ""))
        number -= (hours * hour_length)

    minute_length = 60
    minutes = math.floor(number / minute_length)
    if minutes:
        components.append("%i minute%s" % (minutes, "s" if minutes != 1 else ""))

    if not components:
        components.append("less than a minute")

    last_str = components.pop()
    time_str = ""
    if components:
        time_str = ", ".join(components)
        time_str += " and "

    return time_str + last_str


def get_yt_compatible_ids(yt_ids):
    """
    :param yt_ids list, a list of strings
    :returns list, a ist of joined strings in pairs of 50

    Takes a list of IDs and returns list of joined strings
    in pairs of fifty. This should be done for the YouTube API
    that requires a comma-separated string and can only return
    max fifty results.
    """

    # If there's only one item, return a single list item
    if isinstance(yt_ids, str):
        return [yt_ids]

    ids = []
    last_i = 0
    for i, yt_id in enumerate(yt_ids):

        # Add a joined string per fifty videos
        if i % 50 == 0 and i != 0:
            ids_string = ",".join(yt_ids[last_i:i])
            ids.append(ids_string)
            last_i = i

        # If the end of the list is reached, add the last data
        elif i == (len(yt_ids) - 1):
            ids_string = ",".join(yt_ids[last_i:i])
            ids.append(ids_string)

    return ids


def get_4cat_canvas(path, width, height, header=None, footer="made with 4CAT", fontsize_normal=None,
                    fontsize_small=None, fontsize_large=None):
    """
    Get a standard SVG canvas to draw 4CAT graphs to

    Adds a border, footer, header, and some basic text styling

    :param path:  The path where the SVG graph will be saved
    :param width:  Width of the canvas
    :param height:  Height of the canvas
    :param header:  Header, if necessary to draw
    :param footer:  Footer text, if necessary to draw. Defaults to shameless
    4CAT advertisement.
    :param fontsize_normal:  Font size of normal text
    :param fontsize_small:  Font size of small text (e.g. footer)
    :param fontsize_large:  Font size of large text (e.g. header)
    :return SVG:  SVG canvas (via svgwrite) that can be drawn to
    """
    from svgwrite.container import SVG, Hyperlink
    from svgwrite.drawing import Drawing
    from svgwrite.shapes import Rect
    from svgwrite.text import Text

    if fontsize_normal is None:
        fontsize_normal = width / 75

    if fontsize_small is None:
        fontsize_small = width / 100

    if fontsize_large is None:
        fontsize_large = width / 50

    # instantiate with border and white background
    canvas = Drawing(str(path), size=(width, height), style="font-family:monospace;font-size:%ipx" % fontsize_normal)
    canvas.add(Rect(insert=(0, 0), size=(width, height), stroke="#000", stroke_width=2, fill="#FFF"))

    # header
    if header:
        header_shape = SVG(insert=(0, 0), size=("100%", fontsize_large * 2))
        header_shape.add(Rect(insert=(0, 0), size=("100%", "100%"), fill="#000"))
        header_shape.add(
            Text(insert=("50%", "50%"), text=header, dominant_baseline="middle", text_anchor="middle", fill="#FFF",
                 style="font-size:%ipx" % fontsize_large))
        canvas.add(header_shape)

    # footer (i.e. 4cat banner)
    if footer:
        footersize = (fontsize_small * len(footer) * 0.7, fontsize_small * 2)
        footer_shape = SVG(insert=(width - footersize[0], height - footersize[1]), size=footersize)
        footer_shape.add(Rect(insert=(0, 0), size=("100%", "100%"), fill="#000"))
        link = Hyperlink(href="https://4cat.nl")
        link.add(
            Text(insert=("50%", "50%"), text=footer, dominant_baseline="middle", text_anchor="middle", fill="#FFF",
                 style="font-size:%ipx" % fontsize_small))
        footer_shape.add(link)
        canvas.add(footer_shape)

    return canvas


def call_api(action, payload=None):
    """
    Send message to server

    Calls the internal API and returns interpreted response.

    :param str action: API action
    :param payload: API payload

    :return: API response, or timeout message in case of timeout
    """
    connection = socket.socket(socket.AF_INET, socket.SOCK_STREAM)
    connection.settimeout(15)
    connection.connect((config.get('API_HOST'), config.get('API_PORT')))

    msg = json.dumps({"request": action, "payload": payload})
    connection.sendall(msg.encode("ascii", "ignore"))

    try:
        response = ""
        while True:
            bytes = connection.recv(2048)
            if not bytes:
                break

            response += bytes.decode("ascii", "ignore")
    except (socket.timeout, TimeoutError):
        response = "(Connection timed out)"

    try:
        connection.shutdown(socket.SHUT_RDWR)
    except OSError:
        # already shut down automatically
        pass
    connection.close()

    try:
        return json.loads(response)
    except json.JSONDecodeError:
        return response


def get_interval_descriptor(item, interval):
    """
    Get interval descriptor based on timestamp

    :param dict item:  Item to generate descriptor for, should have a
    "timestamp" key
    :param str interval:  Interval, one of "all", "overall", "year",
    "month", "week", "day"
    :return str:  Interval descriptor, e.g. "overall", "2020", "2020-08",
    "2020-43", "2020-08-01"
    """
    if interval in ("all", "overall"):
        return interval

    if "timestamp" not in item:
        raise ValueError("No date available for item in dataset")

    # Catch cases where a custom timestamp has an epoch integer as value.
    try:
        timestamp = int(item["timestamp"])
        try:
            timestamp = datetime.datetime.fromtimestamp(timestamp)
        except (ValueError, TypeError) as e:
            raise ValueError("Invalid timestamp '%s'" % str(item["timestamp"]))
    except:
        try:
            timestamp = datetime.datetime.strptime(item["timestamp"], "%Y-%m-%d %H:%M:%S")
        except (ValueError, TypeError) as e:
            raise ValueError("Invalid date '%s'" % str(item["timestamp"]))

    if interval == "year":
        return str(timestamp.year)
    elif interval == "month":
        return str(timestamp.year) + "-" + str(timestamp.month).zfill(2)
    elif interval == "week":
        return str(timestamp.isocalendar()[0]) + "-" + str(timestamp.isocalendar()[1]).zfill(2)
    elif interval == "hour":
        return str(timestamp.year) + "-" + str(timestamp.month).zfill(2) + "-" + str(timestamp.day).zfill(
            2) + " " + str(timestamp.hour).zfill(2)
    elif interval == "minute":
        return str(timestamp.year) + "-" + str(timestamp.month).zfill(2) + "-" + str(timestamp.day).zfill(
            2) + " " + str(timestamp.hour).zfill(2) + ":" + str(timestamp.minute).zfill(2)
    else:
        return str(timestamp.year) + "-" + str(timestamp.month).zfill(2) + "-" + str(timestamp.day).zfill(2)


def pad_interval(intervals, first_interval=None, last_interval=None):
    """
    Pad an interval so all intermediate intervals are filled

    Warning, ugly code (PRs very welcome)

    :param dict intervals:  A dictionary, with dates (YYYY{-MM}{-DD}) as keys
    and a numerical value.
    :param first_interval:
    :param last_interval:
    :return:
    """
    missing = 0
    test_key = list(intervals.keys())[0]

    # first determine the boundaries of the interval
    # these may be passed as parameters, or they can be inferred from the
    # interval given
    if first_interval:
        first_interval = str(first_interval)
        first_year = int(first_interval[0:4])
        if len(first_interval) > 4:
            first_month = int(first_interval[5:7])
        if len(first_interval) > 7:
            first_day = int(first_interval[8:10])
        if len(first_interval) > 10:
            first_hour = int(first_interval[11:13])
        if len(first_interval) > 13:
            first_minute = int(first_interval[14:16])

    else:
        first_year = min([int(i[0:4]) for i in intervals])
        if len(test_key) > 4:
            first_month = min([int(i[5:7]) for i in intervals if int(i[0:4]) == first_year])
        if len(test_key) > 7:
            first_day = min(
                [int(i[8:10]) for i in intervals if int(i[0:4]) == first_year and int(i[5:7]) == first_month])
        if len(test_key) > 10:
            first_hour = min(
                [int(i[11:13]) for i in intervals if
                 int(i[0:4]) == first_year and int(i[5:7]) == first_month and int(i[8:10]) == first_day])
        if len(test_key) > 13:
            first_minute = min(
                [int(i[14:16]) for i in intervals if
                 int(i[0:4]) == first_year and int(i[5:7]) == first_month and int(i[8:10]) == first_day and int(
                     i[11:13]) == first_hour])

    if last_interval:
        last_interval = str(last_interval)
        last_year = int(last_interval[0:4])
        if len(last_interval) > 4:
            last_month = int(last_interval[5:7])
        if len(last_interval) > 7:
            last_day = int(last_interval[8:10])
        if len(last_interval) > 10:
            last_hour = int(last_interval[11:13])
        if len(last_interval) > 13:
            last_minute = int(last_interval[14:16])
    else:
        last_year = max([int(i[0:4]) for i in intervals])
        if len(test_key) > 4:
            last_month = max([int(i[5:7]) for i in intervals if int(i[0:4]) == last_year])
        if len(test_key) > 7:
            last_day = max(
                [int(i[8:10]) for i in intervals if int(i[0:4]) == last_year and int(i[5:7]) == last_month])
        if len(test_key) > 10:
            last_hour = max(
                [int(i[11:13]) for i in intervals if
                 int(i[0:4]) == last_year and int(i[5:7]) == last_month and int(i[8:10]) == last_day])
        if len(test_key) > 13:
            last_minute = max(
                [int(i[14:16]) for i in intervals if
                 int(i[0:4]) == last_year and int(i[5:7]) == last_month and int(i[8:10]) == last_day and int(
                     i[11:13]) == last_hour])

    has_month = re.match(r"^[0-9]{4}-[0-9]", test_key)
    has_day = re.match(r"^[0-9]{4}-[0-9]{2}-[0-9]{2}", test_key)
    has_hour = re.match(r"^[0-9]{4}-[0-9]{2}-[0-9]{2} [0-9]{2}", test_key)
    has_minute = re.match(r"^[0-9]{4}-[0-9]{2}-[0-9]{2} [0-9]{2}:[0-9]{2}", test_key)

    all_intervals = []
    for year in range(first_year, last_year + 1):
        year_interval = str(year)

        if not has_month:
            all_intervals.append(year_interval)
            continue

        start_month = first_month if year == first_year else 1
        end_month = last_month if year == last_year else 12
        for month in range(start_month, end_month + 1):
            month_interval = year_interval + "-" + str(month).zfill(2)

            if not has_day:
                all_intervals.append(month_interval)
                continue

            start_day = first_day if all((year == first_year, month == first_month)) else 1
            end_day = last_day if all((year == last_year, month == last_month)) else monthrange(year, month)[1]
            for day in range(start_day, end_day + 1):
                day_interval = month_interval + "-" + str(day).zfill(2)

                if not has_hour:
                    all_intervals.append(day_interval)
                    continue

                start_hour = first_hour if all((year == first_year, month == first_month, day == first_day)) else 0
                end_hour = last_hour if all((year == last_year, month == last_month, day == last_day)) else 23
                for hour in range(start_hour, end_hour + 1):
                    hour_interval = day_interval + " " + str(hour).zfill(2)

                    if not has_minute:
                        all_intervals.append(hour_interval)
                        continue

                    start_minute = first_minute if all(
                        (year == first_year, month == first_month, day == first_day, hour == first_hour)) else 0
                    end_minute = last_minute if all(
                        (year == last_year, month == last_month, day == last_day, hour == last_hour)) else 59

                    for minute in range(start_minute, end_minute + 1):
                        minute_interval = hour_interval + ":" + str(minute).zfill(2)
                        all_intervals.append(minute_interval)

    for interval in all_intervals:
        if interval not in intervals:
            intervals[interval] = 0
            missing += 1

    # sort while we're at it
    intervals = {key: intervals[key] for key in sorted(intervals)}

    return missing, intervals


def remove_nuls(value):
    """
    Remove \0 from a value

    The CSV library cries about a null byte when it encounters one :( :( :(
    poor little csv cannot handle a tiny little null byte

    So remove them from the data because they should not occur in utf-8 data
    anyway.

    :param value:  Value to remove nulls from. For dictionaries, sets, tuples
    and lists all items are parsed recursively.
    :return value:  Cleaned value
    """
    if type(value) is dict:
        for field in value:
            value[field] = remove_nuls(value[field])
    elif type(value) is list:
        value = [remove_nuls(item) for item in value]
    elif type(value) is tuple:
        value = tuple([remove_nuls(item) for item in value])
    elif type(value) is set:
        value = set([remove_nuls(item) for item in value])
    elif type(value) is str:
        value = value.replace("\0", "")

    return value


class NullAwareTextIOWrapper(io.TextIOWrapper):
    """
    TextIOWrapper that skips null bytes

    This can be used as a file reader that silently discards any null bytes it
    encounters.
    """

    def __next__(self):
        value = super().__next__()
        return remove_nuls(value)


class HashCache:
    """
    Simple cache handler to cache hashed values

    Avoids having to calculate a hash for values that have been hashed before
    """

    def __init__(self, hasher):
        self.hash_cache = {}
        self.hasher = hasher

    def update_cache(self, value):
        """
        Checks the hash_cache to see if the value has been cached previously,
        updates the hash_cache if needed, and returns the hashed value.
        """
        # value = str(value)
        if value not in self.hash_cache:
            author_hasher = self.hasher.copy()
            author_hasher.update(str(value).encode("utf-8"))
            self.hash_cache[value] = author_hasher.hexdigest()
            del author_hasher
        return self.hash_cache[value]


def dict_search_and_update(item, keyword_matches, function):
    """
    Filter fields in an object recursively

    Apply a function to every item and sub item of a dictionary if the key
    contains one of the provided match terms.

    Function loops through a dictionary or list and compares dictionary keys to
    the strings defined by keyword_matches. It then applies the change_function
    to corresponding values.

    Note: if a matching term is found, all nested values will have the function
    applied to them. e.g., all these values would be changed even those with
    not_key_match:

    {'key_match' : 'changed',
    'also_key_match' : {'not_key_match' : 'but_value_still_changed'},
    'another_key_match': ['this_is_changed', 'and_this', {'not_key_match' : 'even_this_is_changed'}]}

    This is a comprehensive (and expensive) approach to updating a dictionary.
    IF a dictionary structure is known, a better solution would be to update
    using specific keys.

    :param Dict/List item:  dictionary/list/json to loop through
    :param String keyword_matches:  list of strings that will be matched to
    dictionary keys. Can contain wildcards which are matched using fnmatch.
    :param Function function:  function appled to all values of any items
    nested under a matching key

    :return Dict/List: Copy of original item, but filtered
    """

    def loop_helper_function(d_or_l, match_terms, change_function):
        """
        Recursive helper function that updates item in place
        """
        if isinstance(d_or_l, dict):
            # Iterate through dictionary
            for key, value in iter(d_or_l.items()):
                if match_terms == 'True' or any([fnmatch.fnmatch(key, match_term) for match_term in match_terms]):
                    # Match found; apply function to all items and sub-items
                    if isinstance(value, (list, dict)):
                        # Pass item through again with match_terms = True
                        loop_helper_function(value, 'True', change_function)
                    elif value is None:
                        pass
                    else:
                        # Update the value
                        d_or_l[key] = change_function(value)
                elif isinstance(value, (list, dict)):
                    # Continue search
                    loop_helper_function(value, match_terms, change_function)
        elif isinstance(d_or_l, list):
            # Iterate through list
            for n, value in enumerate(d_or_l):
                if isinstance(value, (list, dict)):
                    # Continue search
                    loop_helper_function(value, match_terms, change_function)
                elif match_terms == 'True':
                    # List item nested in matching
                    d_or_l[n] = change_function(value)
        else:
            raise Exception('Must pass list or dictionary')

    # Lowercase keyword_matches
    keyword_matches = [keyword.lower() for keyword in keyword_matches]

    # Create deepcopy and return new item
    temp_item = copy.deepcopy(item)
    loop_helper_function(temp_item, keyword_matches, function)
    return temp_item


def get_last_line(filepath):
    """
    Seeks from end of file for '\n' and returns that line

    :param str filepath:  path to file
    :return str: last line of file
    """
    with open(filepath, "rb") as file:
        try:
            # start at the end of file
            file.seek(-2, os.SEEK_END)
            # check if NOT endline i.e. '\n'
            while file.read(1) != b'\n':
                # if not '\n', back up two characters and check again
                file.seek(-2, os.SEEK_CUR)
        except OSError:
            file.seek(0)
        last_line = file.readline().decode()
    return last_line


def add_notification(db, user, notification, expires=None, allow_dismiss=True):
    db.insert("users_notifications", {
        "username": user,
        "notification": notification,
        "timestamp_expires": expires,
        "allow_dismiss": allow_dismiss
    }, safe=True)


def send_email(recipient, message):
    """
    Send an e-mail using the configured SMTP settings

    Just a thin wrapper around smtplib, so we don't have to repeat ourselves.
    Exceptions are to be handled outside the function.

    :param list recipient:  Recipient e-mail addresses
    :param MIMEMultipart message:  Message to send
    """
    # Create a secure SSL context
    context = ssl.create_default_context()

    # Decide which connection type
    with smtplib.SMTP_SSL(config.get('mail.server'), port=config.get('mail.port', 0), context=context) if config.get(
            'mail.ssl') == 'ssl' else smtplib.SMTP(config.get('mail.server'),
                                                   port=config.get('mail.port', 0)) as server:
        if config.get('mail.ssl') == 'tls':
            # smtplib.SMTP adds TLS context here
            server.starttls(context=context)

        # Log in
        if config.get('mail.username') and config.get('mail.password'):
            server.ehlo()
            server.login(config.get('mail.username'), config.get('mail.password'))

        # Send message
        if type(message) == str:
            server.sendmail(config.get('mail.noreply'), recipient, message)
        else:
            server.sendmail(config.get('mail.noreply'), recipient, message.as_string())


def flatten_dict(d: MutableMapping, parent_key: str = '', sep: str = '.'):
    """
    Return a flattened dictionary where nested dictionary objects are given new
    keys using the partent key combined using the seperator with the child key.

    Lists will be converted to json strings via json.dumps()

    :param MutableMapping d:  Dictionary like object
    :param str partent_key: The original parent key prepending future nested keys
    :param str sep: A seperator string used to combine parent and child keys
    :return dict:  A new dictionary with the no nested values
    """

    def _flatten_dict_gen(d, parent_key, sep):
        for k, v in d.items():
            new_key = parent_key + sep + k if parent_key else k
            if isinstance(v, MutableMapping):
                yield from flatten_dict(v, new_key, sep=sep).items()
            elif isinstance(v, (list, set)):
                yield new_key, json.dumps(
                    [flatten_dict(item, new_key, sep=sep) if isinstance(item, MutableMapping) else item for item in v])
            else:
                yield new_key, v

    return dict(_flatten_dict_gen(d, parent_key, sep))


def sets_to_lists(d: MutableMapping):
    """
    Return a dictionary where all nested sets have been converted to lists.

    :param MutableMapping d:  Dictionary like object
    :return dict:  A new dictionary with the no nested sets
    """

    def _check_list(l):
        return [sets_to_lists(item) if isinstance(item, MutableMapping) else _check_list(item) if isinstance(item, (
        set, list)) else item for item in l]

    def _sets_to_lists_gen(d):
        for k, v in d.items():
            if isinstance(v, MutableMapping):
                yield k, sets_to_lists(v)
            elif isinstance(v, (list, set)):
                yield k, _check_list(v)
            else:
                yield k, v

    return dict(_sets_to_lists_gen(d))

<<<<<<< HEAD

def url_to_hash(url, remove_scheme=True, remove_www=True):
    """
    Convert a URL to a filename; some URLs are too long to be used as filenames, this keeps the domain and hashes the
    rest of the URL.
    """
    parsed_url = urlparse(url.lower())
    if parsed_url:
        if remove_scheme:
            parsed_url = parsed_url._replace(scheme="")
        if remove_www:
            netloc = re.sub(r"^www\.", "", parsed_url.netloc)
            parsed_url = parsed_url._replace(netloc=netloc)

        url = re.sub(r"[^0-9a-z]+", "_", urlunparse(parsed_url).strip("/"))
    else:
        # Unable to parse URL; use regex
        if remove_scheme:
            url = re.sub(r"^https?://", "", url)
        if remove_www:
            if not remove_scheme:
                scheme = re.match(r"^https?://", url).group()
                temp_url = re.sub(r"^https?://", "", url)
                url = scheme + re.sub(r"^www\.", "", temp_url)
            else:
                url = re.sub(r"^www\.", "", url)

        url = re.sub(r"[^0-9a-z]+", "_", url.lower().strip("/"))

    return hashlib.blake2b(url.encode("utf-8"), digest_size=24).hexdigest()

def validate_url(x):
    """
    Checks that a string is a valid url. Uses urlparse from urllib.parse to check that there is both a proper scheme
    and netloc (host) for the url.

    :param str x:  string representing a url
    :return bool:  True if string is valid url, False if not
    """
    if type(x) == str:
        result = urlparse(x)
        return all([result.scheme, result.netloc])
    else:
        raise ValueError('Must provide type str not type %s' % type(x))
=======
def folder_size(path='.'):
    """
    Get the size of a folder using os.scandir for efficiency
    """
    total = 0
    for entry in os.scandir(path):
        if entry.is_file():
            total += entry.stat().st_size
        elif entry.is_dir():
            total += folder_size(entry.path)
    return total
>>>>>>> 9b662e9f
<|MERGE_RESOLUTION|>--- conflicted
+++ resolved
@@ -869,7 +869,19 @@
 
     return dict(_sets_to_lists_gen(d))
 
-<<<<<<< HEAD
+
+def folder_size(path='.'):
+    """
+    Get the size of a folder using os.scandir for efficiency
+    """
+    total = 0
+    for entry in os.scandir(path):
+        if entry.is_file():
+            total += entry.stat().st_size
+        elif entry.is_dir():
+            total += folder_size(entry.path)
+    return total
+
 
 def url_to_hash(url, remove_scheme=True, remove_www=True):
     """
@@ -913,17 +925,4 @@
         result = urlparse(x)
         return all([result.scheme, result.netloc])
     else:
-        raise ValueError('Must provide type str not type %s' % type(x))
-=======
-def folder_size(path='.'):
-    """
-    Get the size of a folder using os.scandir for efficiency
-    """
-    total = 0
-    for entry in os.scandir(path):
-        if entry.is_file():
-            total += entry.stat().st_size
-        elif entry.is_dir():
-            total += folder_size(entry.path)
-    return total
->>>>>>> 9b662e9f
+        raise ValueError('Must provide type str not type %s' % type(x))