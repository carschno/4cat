"""
Miscellaneous helper functions for the 4CAT backend
"""
<<<<<<< HEAD

import ssl
=======
>>>>>>> 8c83df72
import subprocess
import requests
import datetime
import smtplib
import fnmatch
import socket
import copy
import time
import json
import math
import ssl
import re
import os
import io

from collections.abc import MutableMapping
from html.parser import HTMLParser
from urllib.parse import urlparse
from calendar import monthrange

from common.lib.user_input import UserInput
from common.config_manager import config


def init_datasource(database, logger, queue, name):
    """
    Initialize data source

    Queues jobs to scrape the boards that were configured to be scraped in the
    4CAT configuration file. If none were configured, nothing happens.

    :param Database database:  Database connection instance
    :param Logger logger:  Log handler
    :param JobQueue queue:  Job Queue instance
    :param string name:  ID of datasource that is being initialised
    """
    pass

# I was not completely happy with how either expand_url_shorteners or download_images was working
# so I am trying regex. Plus we should have this as a helper function I think.
# https://stackoverflow.com/questions/6038061/regular-expression-to-find-urls-within-a-string
def extract_urls_from_string(text_with_urls, return_type='string'):
    """
    Take a string, return a list of any urls in it.

    :param string text_with_urls: A string of text
    :return list: A list of urls
    """
    link_regex_pattern = re.compile(r"(http|ftp|https):\/\/([\w_-]+(?:(?:\.[\w_-]+)+))([\w.,@?^=%&:\/~+#-]*[\w@?^=%&\/~+#-])", re.IGNORECASE)
    urls = link_regex_pattern.findall(text_with_urls)

    if return_type == 'string':
        return [url[0] + '://' + ''.join(url[1:]) for url in urls]
    elif return_type == 'tuple':
        return urls

def strip_tags(html, convert_newlines=True):
    """
    Strip HTML from a string

    :param html: HTML to strip
    :param convert_newlines: Convert <br> and </p> tags to \n before stripping
    :return: Stripped HTML
    """
    if not html:
        return ""

    deduplicate_newlines = re.compile(r"\n+")

    if convert_newlines:
        html = html.replace("<br>", "\n").replace("</p>", "</p>\n")
        html = deduplicate_newlines.sub("\n", html)

    class HTMLStripper(HTMLParser):
        def __init__(self):
            super().__init__()
            self.reset()
            self.strict = False
            self.convert_charrefs = True
            self.fed = []

        def handle_data(self, data):
            self.fed.append(data)

        def get_data(self):
            return "".join(self.fed)

    stripper = HTMLStripper()
    stripper.feed(html)
    return stripper.get_data()


def sniff_encoding(file):
    """
    Determine encoding from raw file bytes

    Currently only distinguishes UTF-8 and UTF-8 with BOM

    :param file:
    :return:
    """
    if type(file) == bytearray:
        maybe_bom = file[:3]
    elif hasattr(file, "getbuffer"):
        buffer = file.getbuffer()
        maybe_bom = buffer[:3].tobytes()
    elif hasattr(file, "peek"):
        buffer = file.peek(32)
        maybe_bom = buffer[:3]
    else:
        maybe_bom = False

    return "utf-8-sig" if maybe_bom == b"\xef\xbb\xbf" else "utf-8"


def get_software_version():
    """
    Get current 4CAT version

    Reads a given version file and returns the first string found in there
    (up until the first space). On failure, return an empty string.

    If no version file is available, run `git show` to test if there is a git
    repository in the 4CAT root folder, and if so, what commit is currently
    checked out in it.

    :return str:  4CAT version
    """
    versionpath = config.get('PATH_ROOT').joinpath(config.get('path.versionfile'))

    if versionpath.exists() and not versionpath.is_file():
        return ""

    if not versionpath.exists():
        # try github command line within the 4CAT root folder
        # if it is a checked-out git repository, it will tell us the hash of
        # the currently checked-out commit
        try:
            cwd = os.getcwd()
            os.chdir(config.get('PATH_ROOT'))
            show = subprocess.run(["git", "show"], stderr=subprocess.PIPE, stdout=subprocess.PIPE)
            os.chdir(cwd)
            if show.returncode != 0:
                raise ValueError()
            return show.stdout.decode("utf-8").split("\n")[0].split(" ")[1]
        except (subprocess.SubprocessError, IndexError, TypeError, ValueError, FileNotFoundError):
            return ""

    try:
        with open(versionpath, "r", encoding="utf-8", errors="ignore") as versionfile:
            version = versionfile.readline().split(" ")[0]
            return version
    except OSError:
        return ""


def get_github_version():
    """
    Get latest release tag version from GitHub

    Will raise a ValueError if it cannot retrieve information from GitHub.

    :return tuple:  Version, e.g. `1.26`, and release URL.
    """
    repo_url = config.get("4cat.github_url")
    if not repo_url.endswith("/"):
        repo_url += "/"

    repo_id = re.sub(r"(\.git)?/?$", "", re.sub(r"^https?://(www\.)?github\.com/", "", repo_url))

    api_url = "https://api.github.com/repos/%s/releases/latest" % repo_id
    response = requests.get(api_url, timeout=5)
    response = response.json()
    if response.get("message") == "Not Found":
        raise ValueError("Invalid GitHub URL or repository name")

    latest_tag = response.get("tag_name", "unknown")
    if latest_tag.startswith("v"):
        latest_tag = re.sub(r"^v", "", latest_tag)

    return (latest_tag, response.get("html_url"))


def convert_to_int(value, default=0):
    """
    Convert a value to an integer, with a fallback

    The fallback is used if an Error is thrown during converstion to int.
    This is a convenience function, but beats putting try-catches everywhere
    we're using user input as an integer.

    :param value:  Value to convert
    :param int default:  Default value, if conversion not possible
    :return int:  Converted value
    """
    try:
        return int(value)
    except (ValueError, TypeError):
        return default


def expand_short_number(text):
    """
    Expands a number descriptor like '300K' to an integer like '300000'

    Wil raise a ValueError if the number cannot be converted

    :param text: Number descriptor
    :return int:  Number
    """
    try:
        return int(text)
    except ValueError:
        number_bit = float(re.split(r"[^0-9.]", text)[0])
        multiplier_bit = re.sub(r"[0-9.]", "", text).strip()
        if multiplier_bit == "K":
            return int(number_bit * 1000)
        elif multiplier_bit == "M":
            return int(number_bit * 1000000)
        else:
            raise ValueError("Unknown multiplier '%s' in number '%s'" % (multiplier_bit, text))


def timify_long(number):
    """
    Make a number look like an indication of time

    :param number:  Number to convert. If the number is larger than the current
    UNIX timestamp, decrease by that amount
    :return str: A nice, string, for example `1 month, 3 weeks, 4 hours and 2 minutes`
    """
    number = int(number)

    components = []
    if number > time.time():
        number = time.time() - number

    month_length = 30.42 * 86400
    months = math.floor(number / month_length)
    if months:
        components.append("%i month%s" % (months, "s" if months != 1 else ""))
        number -= (months * month_length)

    week_length = 7 * 86400
    weeks = math.floor(number / week_length)
    if weeks:
        components.append("%i week%s" % (weeks, "s" if weeks != 1 else ""))
        number -= (weeks * week_length)

    day_length = 86400
    days = math.floor(number / day_length)
    if days:
        components.append("%i day%s" % (days, "s" if days != 1 else ""))
        number -= (days * day_length)

    hour_length = 3600
    hours = math.floor(number / hour_length)
    if hours:
        components.append("%i hour%s" % (hours, "s" if hours != 1 else ""))
        number -= (hours * hour_length)

    minute_length = 60
    minutes = math.floor(number / minute_length)
    if minutes:
        components.append("%i minute%s" % (minutes, "s" if minutes != 1 else ""))

    if not components:
        components.append("less than a minute")

    last_str = components.pop()
    time_str = ""
    if components:
        time_str = ", ".join(components)
        time_str += " and "

    return time_str + last_str


def get_yt_compatible_ids(yt_ids):
    """
    :param yt_ids list, a list of strings
    :returns list, a ist of joined strings in pairs of 50

    Takes a list of IDs and returns list of joined strings
    in pairs of fifty. This should be done for the YouTube API
    that requires a comma-separated string and can only return
    max fifty results.
    """

    # If there's only one item, return a single list item
    if isinstance(yt_ids, str):
        return [yt_ids]

    ids = []
    last_i = 0
    for i, yt_id in enumerate(yt_ids):

        # Add a joined string per fifty videos
        if i % 50 == 0 and i != 0:
            ids_string = ",".join(yt_ids[last_i:i])
            ids.append(ids_string)
            last_i = i

        # If the end of the list is reached, add the last data
        elif i == (len(yt_ids) - 1):
            ids_string = ",".join(yt_ids[last_i:i])
            ids.append(ids_string)

    return ids


def get_4cat_canvas(path, width, height, header=None, footer="made with 4CAT", fontsize_normal=None,
                    fontsize_small=None, fontsize_large=None):
    """
    Get a standard SVG canvas to draw 4CAT graphs to

    Adds a border, footer, header, and some basic text styling

    :param path:  The path where the SVG graph will be saved
    :param width:  Width of the canvas
    :param height:  Height of the canvas
    :param header:  Header, if necessary to draw
    :param footer:  Footer text, if necessary to draw. Defaults to shameless
    4CAT advertisement.
    :param fontsize_normal:  Font size of normal text
    :param fontsize_small:  Font size of small text (e.g. footer)
    :param fontsize_large:  Font size of large text (e.g. header)
    :return SVG:  SVG canvas (via svgwrite) that can be drawn to
    """
    from svgwrite.container import SVG, Hyperlink
    from svgwrite.drawing import Drawing
    from svgwrite.shapes import Rect
    from svgwrite.text import Text

    if fontsize_normal is None:
        fontsize_normal = width / 75

    if fontsize_small is None:
        fontsize_small = width / 100

    if fontsize_large is None:
        fontsize_large = width / 50

    # instantiate with border and white background
    canvas = Drawing(str(path), size=(width, height), style="font-family:monospace;font-size:%ipx" % fontsize_normal)
    canvas.add(Rect(insert=(0, 0), size=(width, height), stroke="#000", stroke_width=2, fill="#FFF"))

    # header
    if header:
        header_shape = SVG(insert=(0, 0), size=("100%", fontsize_large * 2))
        header_shape.add(Rect(insert=(0, 0), size=("100%", "100%"), fill="#000"))
        header_shape.add(
            Text(insert=("50%", "50%"), text=header, dominant_baseline="middle", text_anchor="middle", fill="#FFF",
                 style="font-size:%ipx" % fontsize_large))
        canvas.add(header_shape)

    # footer (i.e. 4cat banner)
    if footer:
        footersize = (fontsize_small * len(footer) * 0.7, fontsize_small * 2)
        footer_shape = SVG(insert=(width - footersize[0], height - footersize[1]), size=footersize)
        footer_shape.add(Rect(insert=(0, 0), size=("100%", "100%"), fill="#000"))
        link = Hyperlink(href="https://4cat.nl")
        link.add(
            Text(insert=("50%", "50%"), text=footer, dominant_baseline="middle", text_anchor="middle", fill="#FFF",
                 style="font-size:%ipx" % fontsize_small))
        footer_shape.add(link)
        canvas.add(footer_shape)

    return canvas


def call_api(action, payload=None):
    """
    Send message to server

    Calls the internal API and returns interpreted response.

    :param str action: API action
    :param payload: API payload

    :return: API response, or timeout message in case of timeout
    """
    connection = socket.socket(socket.AF_INET, socket.SOCK_STREAM)
    connection.settimeout(15)
    connection.connect((config.get('API_HOST'), config.get('API_PORT')))

    msg = json.dumps({"request": action, "payload": payload})
    connection.sendall(msg.encode("ascii", "ignore"))

    try:
        response = ""
        while True:
            bytes = connection.recv(2048)
            if not bytes:
                break

            response += bytes.decode("ascii", "ignore")
    except (socket.timeout, TimeoutError):
        response = "(Connection timed out)"

    try:
        connection.shutdown(socket.SHUT_RDWR)
    except OSError:
        # already shut down automatically
        pass
    connection.close()

    try:
        return json.loads(response)
    except json.JSONDecodeError:
        return response


def get_interval_descriptor(item, interval):
    """
    Get interval descriptor based on timestamp

    :param dict item:  Item to generate descriptor for, should have a
    "timestamp" key
    :param str interval:  Interval, one of "all", "overall", "year",
    "month", "week", "day"
    :return str:  Interval descriptor, e.g. "overall", "2020", "2020-08",
    "2020-43", "2020-08-01"
    """
    if interval in ("all", "overall"):
        return interval

    if "timestamp" not in item:
        raise ValueError("No date available for item in dataset")

    # Catch cases where a custom timestamp has an epoch integer as value.
    try:
        timestamp = int(item["timestamp"])
        try:
            timestamp = datetime.datetime.fromtimestamp(timestamp)
        except (ValueError, TypeError) as e:
            raise ValueError("Invalid timestamp '%s'" % str(item["timestamp"]))
    except:
        try:
            timestamp = datetime.datetime.strptime(item["timestamp"], "%Y-%m-%d %H:%M:%S")
        except (ValueError, TypeError) as e:
            raise ValueError("Invalid date '%s'" % str(item["timestamp"]))

    if interval == "year":
        return str(timestamp.year)
    elif interval == "month":
        return str(timestamp.year) + "-" + str(timestamp.month).zfill(2)
    elif interval == "week":
        return str(timestamp.isocalendar()[0]) + "-" + str(timestamp.isocalendar()[1]).zfill(2)
    elif interval == "hour":
        return str(timestamp.year) + "-" + str(timestamp.month).zfill(2) + "-" + str(timestamp.day).zfill(
            2) + " " + str(timestamp.hour).zfill(2)
    elif interval == "minute":
        return str(timestamp.year) + "-" + str(timestamp.month).zfill(2) + "-" + str(timestamp.day).zfill(
            2) + " " + str(timestamp.hour).zfill(2) + ":" + str(timestamp.minute).zfill(2)
    else:
        return str(timestamp.year) + "-" + str(timestamp.month).zfill(2) + "-" + str(timestamp.day).zfill(2)


def pad_interval(intervals, first_interval=None, last_interval=None):
    """
    Pad an interval so all intermediate intervals are filled

    Warning, ugly code (PRs very welcome)

    :param dict intervals:  A dictionary, with dates (YYYY{-MM}{-DD}) as keys
    and a numerical value.
    :param first_interval:
    :param last_interval:
    :return:
    """
    missing = 0
    test_key = list(intervals.keys())[0]

    # first determine the boundaries of the interval
    # these may be passed as parameters, or they can be inferred from the
    # interval given
    if first_interval:
        first_interval = str(first_interval)
        first_year = int(first_interval[0:4])
        if len(first_interval) > 4:
            first_month = int(first_interval[5:7])
        if len(first_interval) > 7:
            first_day = int(first_interval[8:10])
        if len(first_interval) > 10:
            first_hour = int(first_interval[11:13])
        if len(first_interval) > 13:
            first_minute = int(first_interval[14:16])

    else:
        first_year = min([int(i[0:4]) for i in intervals])
        if len(test_key) > 4:
            first_month = min([int(i[5:7]) for i in intervals if int(i[0:4]) == first_year])
        if len(test_key) > 7:
            first_day = min(
                [int(i[8:10]) for i in intervals if int(i[0:4]) == first_year and int(i[5:7]) == first_month])
        if len(test_key) > 10:
            first_hour = min(
                [int(i[11:13]) for i in intervals if
                 int(i[0:4]) == first_year and int(i[5:7]) == first_month and int(i[8:10]) == first_day])
        if len(test_key) > 13:
            first_minute = min(
                [int(i[14:16]) for i in intervals if
                 int(i[0:4]) == first_year and int(i[5:7]) == first_month and int(i[8:10]) == first_day and int(
                     i[11:13]) == first_hour])

    if last_interval:
        last_interval = str(last_interval)
        last_year = int(last_interval[0:4])
        if len(last_interval) > 4:
            last_month = int(last_interval[5:7])
        if len(last_interval) > 7:
            last_day = int(last_interval[8:10])
        if len(last_interval) > 10:
            last_hour = int(last_interval[11:13])
        if len(last_interval) > 13:
            last_minute = int(last_interval[14:16])
    else:
        last_year = max([int(i[0:4]) for i in intervals])
        if len(test_key) > 4:
            last_month = max([int(i[5:7]) for i in intervals if int(i[0:4]) == last_year])
        if len(test_key) > 7:
            last_day = max(
                [int(i[8:10]) for i in intervals if int(i[0:4]) == last_year and int(i[5:7]) == last_month])
        if len(test_key) > 10:
            last_hour = max(
                [int(i[11:13]) for i in intervals if
                 int(i[0:4]) == last_year and int(i[5:7]) == last_month and int(i[8:10]) == last_day])
        if len(test_key) > 13:
            last_minute = max(
                [int(i[14:16]) for i in intervals if
                 int(i[0:4]) == last_year and int(i[5:7]) == last_month and int(i[8:10]) == last_day and int(
                     i[11:13]) == last_hour])

    has_month = re.match(r"^[0-9]{4}-[0-9]", test_key)
    has_day = re.match(r"^[0-9]{4}-[0-9]{2}-[0-9]{2}", test_key)
    has_hour = re.match(r"^[0-9]{4}-[0-9]{2}-[0-9]{2} [0-9]{2}", test_key)
    has_minute = re.match(r"^[0-9]{4}-[0-9]{2}-[0-9]{2} [0-9]{2}:[0-9]{2}", test_key)

    all_intervals = []
    for year in range(first_year, last_year + 1):
        year_interval = str(year)

        if not has_month:
            all_intervals.append(year_interval)
            continue

        start_month = first_month if year == first_year else 1
        end_month = last_month if year == last_year else 12
        for month in range(start_month, end_month + 1):
            month_interval = year_interval + "-" + str(month).zfill(2)

            if not has_day:
                all_intervals.append(month_interval)
                continue

            start_day = first_day if all((year == first_year, month == first_month)) else 1
            end_day = last_day if all((year == last_year, month == last_month)) else monthrange(year, month)[1]
            for day in range(start_day, end_day + 1):
                day_interval = month_interval + "-" + str(day).zfill(2)

                if not has_hour:
                    all_intervals.append(day_interval)
                    continue

                start_hour = first_hour if all((year == first_year, month == first_month, day == first_day)) else 0
                end_hour = last_hour if all((year == last_year, month == last_month, day == last_day)) else 23
                for hour in range(start_hour, end_hour + 1):
                    hour_interval = day_interval + " " + str(hour).zfill(2)

                    if not has_minute:
                        all_intervals.append(hour_interval)
                        continue

                    start_minute = first_minute if all(
                        (year == first_year, month == first_month, day == first_day, hour == first_hour)) else 0
                    end_minute = last_minute if all(
                        (year == last_year, month == last_month, day == last_day, hour == last_hour)) else 59

                    for minute in range(start_minute, end_minute + 1):
                        minute_interval = hour_interval + ":" + str(minute).zfill(2)
                        all_intervals.append(minute_interval)

    for interval in all_intervals:
        if interval not in intervals:
            intervals[interval] = 0
            missing += 1

    # sort while we're at it
    intervals = {key: intervals[key] for key in sorted(intervals)}

    return missing, intervals


def remove_nuls(value):
    """
    Remove \0 from a value

    The CSV library cries about a null byte when it encounters one :( :( :(
    poor little csv cannot handle a tiny little null byte

    So remove them from the data because they should not occur in utf-8 data
    anyway.

    :param value:  Value to remove nulls from. For dictionaries, sets, tuples
    and lists all items are parsed recursively.
    :return value:  Cleaned value
    """
    if type(value) is dict:
        for field in value:
            value[field] = remove_nuls(value[field])
    elif type(value) is list:
        value = [remove_nuls(item) for item in value]
    elif type(value) is tuple:
        value = tuple([remove_nuls(item) for item in value])
    elif type(value) is set:
        value = set([remove_nuls(item) for item in value])
    elif type(value) is str:
        value = value.replace("\0", "")

    return value


class NullAwareTextIOWrapper(io.TextIOWrapper):
    """
    TextIOWrapper that skips null bytes

    This can be used as a file reader that silently discards any null bytes it
    encounters.
    """

    def __next__(self):
        value = super().__next__()
        return remove_nuls(value)


class HashCache:
    """
    Simple cache handler to cache hashed values

    Avoids having to calculate a hash for values that have been hashed before
    """

    def __init__(self, hasher):
        self.hash_cache = {}
        self.hasher = hasher

    def update_cache(self, value):
        """
        Checks the hash_cache to see if the value has been cached previously,
        updates the hash_cache if needed, and returns the hashed value.
        """
        # value = str(value)
        if value not in self.hash_cache:
            author_hasher = self.hasher.copy()
            author_hasher.update(str(value).encode("utf-8"))
            self.hash_cache[value] = author_hasher.hexdigest()
            del author_hasher
        return self.hash_cache[value]


def dict_search_and_update(item, keyword_matches, function):
    """
    Filter fields in an object recursively

    Apply a function to every item and sub item of a dictionary if the key
    contains one of the provided match terms.

    Function loops through a dictionary or list and compares dictionary keys to
    the strings defined by keyword_matches. It then applies the change_function
    to corresponding values.

    Note: if a matching term is found, all nested values will have the function
    applied to them. e.g., all these values would be changed even those with
    not_key_match:

    {'key_match' : 'changed',
    'also_key_match' : {'not_key_match' : 'but_value_still_changed'},
    'another_key_match': ['this_is_changed', 'and_this', {'not_key_match' : 'even_this_is_changed'}]}

    This is a comprehensive (and expensive) approach to updating a dictionary.
    IF a dictionary structure is known, a better solution would be to update
    using specific keys.

    :param Dict/List item:  dictionary/list/json to loop through
    :param String keyword_matches:  list of strings that will be matched to
    dictionary keys. Can contain wildcards which are matched using fnmatch.
    :param Function function:  function appled to all values of any items
    nested under a matching key

    :return Dict/List: Copy of original item, but filtered
    """

    def loop_helper_function(d_or_l, match_terms, change_function):
        """
        Recursive helper function that updates item in place
        """
        if isinstance(d_or_l, dict):
            # Iterate through dictionary
            for key, value in iter(d_or_l.items()):
                if match_terms == 'True' or any([fnmatch.fnmatch(key, match_term) for match_term in match_terms]):
                    # Match found; apply function to all items and sub-items
                    if isinstance(value, (list, dict)):
                        # Pass item through again with match_terms = True
                        loop_helper_function(value, 'True', change_function)
                    elif value is None:
                        pass
                    else:
                        # Update the value
                        d_or_l[key] = change_function(value)
                elif isinstance(value, (list, dict)):
                    # Continue search
                    loop_helper_function(value, match_terms, change_function)
        elif isinstance(d_or_l, list):
            # Iterate through list
            for n, value in enumerate(d_or_l):
                if isinstance(value, (list, dict)):
                    # Continue search
                    loop_helper_function(value, match_terms, change_function)
                elif match_terms == 'True':
                    # List item nested in matching
                    d_or_l[n] = change_function(value)
        else:
            raise Exception('Must pass list or dictionary')

    # Lowercase keyword_matches
    keyword_matches = [keyword.lower() for keyword in keyword_matches]

    # Create deepcopy and return new item
    temp_item = copy.deepcopy(item)
    loop_helper_function(temp_item, keyword_matches, function)
    return temp_item


def get_last_line(filepath):
    """
    Seeks from end of file for '\n' and returns that line

    :param str filepath:  path to file
    :return str: last line of file
    """
    with open(filepath, "rb") as file:
        try:
            # start at the end of file
            file.seek(-2, os.SEEK_END)
            # check if NOT endline i.e. '\n'
            while file.read(1) != b'\n':
                # if not '\n', back up two characters and check again
                file.seek(-2, os.SEEK_CUR)
        except OSError:
            file.seek(0)
        last_line = file.readline().decode()
    return last_line


def add_notification(db, user, notification, expires=None, allow_dismiss=True):
    db.insert("users_notifications", {
        "username": user,
        "notification": notification,
        "timestamp_expires": expires,
        "allow_dismiss": allow_dismiss
    }, safe=True)


def send_email(recipient, message):
    """
    Send an e-mail using the configured SMTP settings

    Just a thin wrapper around smtplib, so we don't have to repeat ourselves.
    Exceptions are to be handled outside the function.

    :param list recipient:  Recipient e-mail addresses
    :param MIMEMultipart message:  Message to send
    """
    # Create a secure SSL context
    context = ssl.create_default_context()

    # Decide which connection type
    with smtplib.SMTP_SSL(config.get('mail.server'), port=config.get('mail.port', 0), context=context) if config.get(
            'mail.ssl') == 'ssl' else smtplib.SMTP(config.get('mail.server'),
                                                   port=config.get('mail.port', 0)) as server:
        if config.get('mail.ssl') == 'tls':
            # smtplib.SMTP adds TLS context here
            server.starttls(context=context)

        # Log in
        if config.get('mail.username') and config.get('mail.password'):
            server.ehlo()
            server.login(config.get('mail.username'), config.get('mail.password'))

        # Send message
        if type(message) == str:
            server.sendmail(config.get('mail.noreply'), recipient, message)
        else:
            server.sendmail(config.get('mail.noreply'), recipient, message.as_string())


<<<<<<< HEAD
def validate_url(x):
	"""
	Checks that a string is a valid url. Uses urlparse from urllib.parse to check that there is both a proper scheme
	and netloc (host) for the url.

	Returns False if type of x is not a string.

	:param str x:  string representing a url
	:return bool:  True if string is valid url, False if not
	"""
	if type(x) == str:
		# if x.count('http://') > 1 or x.count('https://') > 1:
		# 	# check for errors in spliting urls
		# 	return False
		result = urlparse(x)
		return all([result.scheme, result.netloc])
	else:
		return False

=======
>>>>>>> 8c83df72
def flatten_dict(d: MutableMapping, parent_key: str = '', sep: str = '.'):
    """
    Return a flattened dictionary where nested dictionary objects are given new
    keys using the partent key combined using the seperator with the child key.

    Lists will be converted to json strings via json.dumps()

    :param MutableMapping d:  Dictionary like object
    :param str partent_key: The original parent key prepending future nested keys
    :param str sep: A seperator string used to combine parent and child keys
    :return dict:  A new dictionary with the no nested values
    """

    def _flatten_dict_gen(d, parent_key, sep):
        for k, v in d.items():
            new_key = parent_key + sep + k if parent_key else k
            if isinstance(v, MutableMapping):
                yield from flatten_dict(v, new_key, sep=sep).items()
            elif isinstance(v, (list, set)):
                yield new_key, json.dumps(
                    [flatten_dict(item, new_key, sep=sep) if isinstance(item, MutableMapping) else item for item in v])
            else:
                yield new_key, v

    return dict(_flatten_dict_gen(d, parent_key, sep))


def sets_to_lists(d: MutableMapping):
    """
    Return a dictionary where all nested sets have been converted to lists.

    :param MutableMapping d:  Dictionary like object
    :return dict:  A new dictionary with the no nested sets
    """

    def _check_list(l):
        return [sets_to_lists(item) if isinstance(item, MutableMapping) else _check_list(item) if isinstance(item, (
        set, list)) else item for item in l]

    def _sets_to_lists_gen(d):
        for k, v in d.items():
            if isinstance(v, MutableMapping):
                yield k, sets_to_lists(v)
            elif isinstance(v, (list, set)):
                yield k, _check_list(v)
            else:
                yield k, v

    return dict(_sets_to_lists_gen(d))


def validate_url(x):
    """
    Checks that a string is a valid url. Uses urlparse from urllib.parse to check that there is both a proper scheme
    and netloc (host) for the url.

    :param str x:  string representing a url
    :return bool:  True if string is valid url, False if not
    """
    if type(x) == str:
        result = urlparse(x)
        return all([result.scheme, result.netloc])
    else:
        raise ValueError('Must provide type str not type %s' % type(x))<|MERGE_RESOLUTION|>--- conflicted
+++ resolved
@@ -1,11 +1,6 @@
 """
 Miscellaneous helper functions for the 4CAT backend
 """
-<<<<<<< HEAD
-
-import ssl
-=======
->>>>>>> 8c83df72
 import subprocess
 import requests
 import datetime
@@ -803,28 +798,6 @@
             server.sendmail(config.get('mail.noreply'), recipient, message.as_string())
 
 
-<<<<<<< HEAD
-def validate_url(x):
-	"""
-	Checks that a string is a valid url. Uses urlparse from urllib.parse to check that there is both a proper scheme
-	and netloc (host) for the url.
-
-	Returns False if type of x is not a string.
-
-	:param str x:  string representing a url
-	:return bool:  True if string is valid url, False if not
-	"""
-	if type(x) == str:
-		# if x.count('http://') > 1 or x.count('https://') > 1:
-		# 	# check for errors in spliting urls
-		# 	return False
-		result = urlparse(x)
-		return all([result.scheme, result.netloc])
-	else:
-		return False
-
-=======
->>>>>>> 8c83df72
 def flatten_dict(d: MutableMapping, parent_key: str = '', sep: str = '.'):
     """
     Return a flattened dictionary where nested dictionary objects are given new
