--- conflicted
+++ resolved
@@ -888,7 +888,6 @@
 
     return dict(_sets_to_lists_gen(d))
 
-<<<<<<< HEAD
 
 def url_to_hash(url, remove_scheme=True, remove_www=True):
     """
@@ -933,7 +932,7 @@
         return all([result.scheme, result.netloc])
     else:
         raise ValueError('Must provide type str not type %s' % type(x))
-=======
+
 def folder_size(path='.'):
     """
     Get the size of a folder using os.scandir for efficiency
@@ -944,5 +943,4 @@
             total += entry.stat().st_size
         elif entry.is_dir():
             total += folder_size(entry.path)
-    return total
->>>>>>> e3c9ea57
+    return total