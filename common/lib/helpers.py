--- conflicted
+++ resolved
@@ -19,11 +19,7 @@
 
 from collections.abc import MutableMapping
 from html.parser import HTMLParser
-<<<<<<< HEAD
 from urllib.parse import urlparse, urlunparse
-=======
-from pathlib import Path
->>>>>>> 6c2442e2
 from calendar import monthrange
 
 from common.lib.user_input import UserInput
@@ -175,7 +171,7 @@
 
     :return str:  Software version, for example `1.37`.
     """
-    current_version_file = Path(config.get("PATH_ROOT"), "config/.current-version")
+    current_version_file = config.get("PATH_ROOT").joinpath("config/.current-version")
     if not current_version_file.exists():
         return ""
 
@@ -851,7 +847,6 @@
             else:
                 yield k, v
 
-<<<<<<< HEAD
     return dict(_sets_to_lists_gen(d))
 
 
@@ -897,7 +892,4 @@
         result = urlparse(x)
         return all([result.scheme, result.netloc])
     else:
-        raise ValueError('Must provide type str not type %s' % type(x))
-=======
-    return dict(_sets_to_lists_gen(d))
->>>>>>> 6c2442e2
+        raise ValueError('Must provide type str not type %s' % type(x))