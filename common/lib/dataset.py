--- conflicted
+++ resolved
@@ -17,12 +17,8 @@
 from common.lib.job import Job, JobNotFoundException
 from common.lib.helpers import get_software_commit, NullAwareTextIOWrapper, convert_to_int
 from common.lib.fourcat_module import FourcatModule
-<<<<<<< HEAD
-from common.lib.exceptions import ProcessorInterruptedException, DataSetException, MapItemException
-=======
 from common.lib.exceptions import (ProcessorInterruptedException, DataSetException, DataSetNotFoundException,
 								   MapItemException)
->>>>>>> 90a126b3
 
 
 class DataSet(FourcatModule):
@@ -1593,11 +1589,7 @@
 			if processor is not None:
 				processor.log.warning(f"Processor {processor.type} unable to map item all items for dataset {closest_dataset.key}.")
 			elif hasattr(self.db, "log"):
-<<<<<<< HEAD
-				self.db.log.warning(f"Processor {processor.type} unable to map item all items for dataset {closest_dataset.key}.")
-=======
 				self.db.log.warning(f"Unable to map item all items for dataset {closest_dataset.key}.")
->>>>>>> 90a126b3
 			else:
 				# No other log available
 				raise DataSetException(f"Unable to map item {item_count} for dataset {closest_dataset.key} and properly warn")
